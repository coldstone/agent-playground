services:
  agent-playground:
    build:
      context: .
      dockerfile: Dockerfile
<<<<<<< HEAD
    image: agent-playground:0.2.5
=======
    image: agent-playground:0.2.6
>>>>>>> 7a77322a
    ports:
      - "3001:3001"
    environment:
      - NODE_ENV=production
      - PORT=3001
      - HOSTNAME=0.0.0.0
      - NEXT_TELEMETRY_DISABLED=1
    env_file:
      - .env.docker
    restart: unless-stopped
    container_name: agent-playground
    healthcheck:
      test: ["CMD", "node", "docker-healthcheck.js"]
      interval: 30s
      timeout: 10s
      retries: 3
<<<<<<< HEAD
      start_period: 40s
=======
      start_period: 40s
>>>>>>> 7a77322a
<|MERGE_RESOLUTION|>--- conflicted
+++ resolved
@@ -3,11 +3,7 @@
     build:
       context: .
       dockerfile: Dockerfile
-<<<<<<< HEAD
-    image: agent-playground:0.2.5
-=======
     image: agent-playground:0.2.6
->>>>>>> 7a77322a
     ports:
       - "3001:3001"
     environment:
@@ -24,8 +20,4 @@
       interval: 30s
       timeout: 10s
       retries: 3
-<<<<<<< HEAD
-      start_period: 40s
-=======
-      start_period: 40s
->>>>>>> 7a77322a
+      start_period: 40s