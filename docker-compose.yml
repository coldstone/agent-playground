services:
  agent-playground:
    build:
      context: .
      dockerfile: Dockerfile
<<<<<<< HEAD
    image: agent-playground:0.2.10
=======
    image: agent-playground:0.2.11
>>>>>>> fb996d43
    ports:
      - "3001:3001"
    environment:
      - NODE_ENV=production
      - PORT=3001
      - HOSTNAME=0.0.0.0
      - NEXT_TELEMETRY_DISABLED=1
    env_file:
      - .env.docker
    restart: unless-stopped
    container_name: agent-playground
    healthcheck:
      test: ["CMD", "node", "docker-healthcheck.js"]
      interval: 30s
      timeout: 10s
      retries: 3
      start_period: 40s<|MERGE_RESOLUTION|>--- conflicted
+++ resolved
@@ -3,11 +3,7 @@
     build:
       context: .
       dockerfile: Dockerfile
-<<<<<<< HEAD
-    image: agent-playground:0.2.10
-=======
     image: agent-playground:0.2.11
->>>>>>> fb996d43
     ports:
       - "3001:3001"
     environment:
