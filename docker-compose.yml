--- conflicted
+++ resolved
@@ -3,11 +3,7 @@
     build:
       context: .
       dockerfile: Dockerfile
-<<<<<<< HEAD
-    image: agent-playground:0.2.7
-=======
     image: agent-playground:0.2.10
->>>>>>> a6f394b5
     ports:
       - "3001:3001"
     environment:
