'use client'

import React, { useState, useEffect, useRef } from 'react'
import { APIConfig, Message, ChatSession, Agent, Tool, AgentMessage, ToolCall, Authorization } from '@/types'
import { DEFAULT_CONFIG, MODEL_PROVIDERS, generateId } from '@/lib'
import { OpenAIClient } from '@/lib/clients'
import { TitleGenerator } from '@/lib/generators'
import { IndexedDBManager } from '@/lib/storage'
import { AccordionPanel } from '@/components/config'
import { ChatMessages, ChatInput, ChatInputRef, ChatControls, SessionManager, NewChatOverlay } from '@/components/chat'
import { AgentFormModal } from '@/components/agents'
import { useSystemModel } from '@/hooks/use-system-model'
import { useToast } from '@/components/ui/toast'
import { getMergedHeaders, getEffectiveAuthorization, migrateAgentTools } from '@/lib/authorization'


import { ExportModal, ImportModal, SystemPromptModal } from '@/components/modals'

export default function HomePage() {
  // Create initial config with empty provider to avoid triggering saves
  const initialConfig: APIConfig = {
    provider: '',
    endpoint: '',
    apiKey: '',
    model: '',
    ...DEFAULT_CONFIG
  }

  const [config, setConfig] = useState<APIConfig>(initialConfig)
  const [sessions, setSessions] = useState<ChatSession[]>([])
  const [currentSessionId, setCurrentSessionId] = useState<string | null>(null)
  const [isLoading, setIsLoading] = useState(false)
  const [streamingContent, setStreamingContent] = useState('')
  const [streamingReasoningContent, setStreamingReasoningContent] = useState('')
  const [streamingToolCalls, setStreamingToolCalls] = useState<ToolCall[]>([])

  const [agents, setAgents] = useState<Agent[]>([])
  const [currentAgentId, setCurrentAgentId] = useState<string | null>(null)
  const [tools, setTools] = useState<Tool[]>([])
  const [authorizations, setAuthorizations] = useState<Authorization[]>([])
  const [dbManager] = useState(() => IndexedDBManager.getInstance())

  const [isMounted, setIsMounted] = useState(false)
  const [showAgentModal, setShowAgentModal] = useState(false)

  const [showExportModal, setShowExportModal] = useState(false)
  const [showImportModal, setShowImportModal] = useState(false)
  const [showNewChatOverlay, setShowNewChatOverlay] = useState(true) 

  const { showToast, ToastContainer } = useToast()

  // System Model hook for AI generation
  const { getSystemModelConfig } = useSystemModel()
  const [expandedReasoningMessages, setExpandedReasoningMessages] = useState<Set<string>>(new Set())
  const [isStreamingReasoningExpanded, setIsStreamingReasoningExpanded] = useState(false)
  const [isInActiveConversation, setIsInActiveConversation] = useState(false)

  const [reasoningDuration, setReasoningDuration] = useState<number | null>(null)
  const [scrollToBottomTrigger, setScrollToBottomTrigger] = useState(0)
  const [scrollToTopTrigger, setScrollToTopTrigger] = useState(0)
  const [forceScrollTrigger, setForceScrollTrigger] = useState<number>()
  const [showAIMessageBox, setShowAIMessageBox] = useState(false)
  const [showScrollToBottom, setShowScrollToBottom] = useState(false)
  const [showScrollToTop, setShowScrollToTop] = useState(false)
  const abortControllerRef = useRef<AbortController | null>(null)
  const chatInputRef = useRef<ChatInputRef>(null)
  const aiMessageTimeoutRef = useRef<NodeJS.Timeout | null>(null)
  const hasApiResponseStartedRef = useRef(false)
  const isInitializedFromOverlayRef = useRef(false)

  // Tool selection for no-agent mode
  const [selectedToolIds, setSelectedToolIds] = useState<string[]>([])

  // System prompt modal
  const [showSystemPromptModal, setShowSystemPromptModal] = useState(false)

  // Auto mode state with localStorage persistence
  const [autoMode, setAutoMode] = useState(false)
  const [autoModeInitialized, setAutoModeInitialized] = useState(false)

  // Initialize auto mode from localStorage on client side
  useEffect(() => {
    try {
      const saved = localStorage.getItem('autoMode')
      if (saved !== null) {
        setAutoMode(JSON.parse(saved))
      }
    } catch (error) {
      console.error('Failed to load auto mode from localStorage:', error)
    }
    setAutoModeInitialized(true)
  }, [])

  // Save auto mode state to localStorage whenever it changes (after initialization)
  useEffect(() => {
    if (autoModeInitialized) {
      try {
        localStorage.setItem('autoMode', JSON.stringify(autoMode))
      } catch (error) {
        console.error('Failed to save auto mode to localStorage:', error)
      }
    }
  }, [autoMode, autoModeInitialized])

  // 格式化思考时长
  const formatReasoningDuration = (durationMs: number) => {
    const seconds = durationMs / 1000
    if (seconds < 60) {
      return `${seconds.toFixed(1)}s`
    } else {
      const minutes = Math.floor(seconds / 60)
      const remainingSeconds = Math.floor(seconds % 60)
      return `${minutes}m ${remainingSeconds}s`
    }
  }

  // 处理推理框展开/收起
  const toggleReasoningExpansion = (messageId: string) => {
    setExpandedReasoningMessages(prev => {
      const newSet = new Set(prev)
      if (newSet.has(messageId)) {
        newSet.delete(messageId)
      } else {
        newSet.add(messageId)
      }
      return newSet
    })
  }

  // Set mounted state to avoid hydration issues
  useEffect(() => {
    setIsMounted(true)
  }, [])

  // Validate and cleanup models in IndexedDB against current providers
  const validateAndCleanupModels = async () => {
    try {
      // Get all valid models from current providers
      const validModelIds = new Set<string>()
      MODEL_PROVIDERS.forEach(provider => {
        if (provider.models) {
          provider.models.forEach(model => {
            validModelIds.add(`${provider.name}-${model}`)
          })
        }
      })

      // Get all available models from IndexedDB
      const availableModels = await dbManager.getAllAvailableModels()

      // Find models that are no longer valid
      const modelsToRemove: string[] = []
      availableModels.forEach(availableModel => {
        if (!validModelIds.has(availableModel.id)) {
          modelsToRemove.push(availableModel.id)
        }
      })

      // Remove invalid models from IndexedDB
      if (modelsToRemove.length > 0) {
        console.log('Removing invalid models from IndexedDB:', modelsToRemove)
        for (const modelId of modelsToRemove) {
          await dbManager.deleteAvailableModel(modelId)
        }
      }

      // Check if current model is still valid
      const currentModelStr = localStorage.getItem('agent-playground-current-model')
      if (currentModelStr) {
        try {
          const currentModel = JSON.parse(currentModelStr)
          const currentModelKey = `${currentModel.provider}-${currentModel.model}`
          if (!validModelIds.has(currentModelKey)) {
            console.warn('Current model is no longer valid, clearing:', currentModel)
            localStorage.removeItem('agent-playground-current-model')
          }
        } catch (error) {
          console.warn('Failed to parse current model, clearing:', error)
          localStorage.removeItem('agent-playground-current-model')
        }
      }

      // Check if system model is still valid
      const systemModelStr = localStorage.getItem('agent-playground-system-model')
      if (systemModelStr) {
        try {
          const systemModel = JSON.parse(systemModelStr)
          const systemModelKey = `${systemModel.provider}-${systemModel.model}`
          if (!validModelIds.has(systemModelKey)) {
            console.log('System model is no longer valid, clearing:', systemModel)
            localStorage.removeItem('agent-playground-system-model')
          }
        } catch (error) {
          console.warn('Failed to parse system model, clearing:', error)
          localStorage.removeItem('agent-playground-system-model')
        }
      }
    } catch (error) {
      console.warn('Failed to validate and cleanup models:', error)
    }
  }

  // Load data from IndexedDB and localStorage on mount
  useEffect(() => {
    if (!isMounted) return

    const loadData = async () => {
      try {
        // Initialize IndexedDB first
        await dbManager.init()

        // Validate and clean up available models
        await validateAndCleanupModels()

        // Load current provider from localStorage
        const savedProviderName = localStorage.getItem('agent-playground-current-provider')
        const provider = savedProviderName
          ? MODEL_PROVIDERS.find(p => p.name === savedProviderName) || MODEL_PROVIDERS[0]
          : MODEL_PROVIDERS[0]

        // Load provider-specific configuration from IndexedDB
        const providerConfig = await dbManager.getProviderConfig(provider.name)

        // Load common settings from localStorage
        const llmConfigStr = localStorage.getItem('agent-playground-llm-config')
        const llmConfig = llmConfigStr ? JSON.parse(llmConfigStr) : {}

        const systemPrompt = llmConfig.systemPrompt || DEFAULT_CONFIG.systemPrompt
        const temperature = llmConfig.temperature || DEFAULT_CONFIG.temperature
        const maxTokens = llmConfig.maxTokens || DEFAULT_CONFIG.maxTokens
        const topP = llmConfig.topP || DEFAULT_CONFIG.topP
        const frequencyPenalty = llmConfig.frequencyPenalty || DEFAULT_CONFIG.frequencyPenalty
        const presencePenalty = llmConfig.presencePenalty || DEFAULT_CONFIG.presencePenalty

        // Load API keys from localStorage
        const apiKeysStr = localStorage.getItem('agent-playground-api-keys')
        const apiKeys = apiKeysStr ? JSON.parse(apiKeysStr) : {}
        const apiKey = apiKeys[provider.name] || ''

        // Build final configuration
        let finalConfig: APIConfig

        if (provider.name === 'Custom') {
          // For Custom provider, all configuration comes from IndexedDB
          finalConfig = {
            provider: provider.name,
            endpoint: providerConfig?.endpoint || '',
            apiKey,
            model: providerConfig?.currentModel || 'custom-model',
            systemPrompt,
            temperature,
            maxTokens,
            topP,
            frequencyPenalty,
            presencePenalty
          }
        } else {
          finalConfig = {
            provider: provider.name,
            endpoint: providerConfig?.endpoint || provider.endpoint,
            apiKey,
            model: providerConfig?.currentModel || provider.defaultModel,
            systemPrompt,
            temperature,
            maxTokens,
            topP,
            frequencyPenalty,
            presencePenalty
          }
        }

        setConfig(finalConfig)

        // Only save provider to localStorage if it wasn't already saved
        if (!savedProviderName) {
          localStorage.setItem('agent-playground-current-provider', provider.name)
        }

        // Load all data in parallel
        const [loadedSessions, loadedAgents, loadedTools, loadedAuthorizations] = await Promise.all([
          dbManager.getAllSessions(),
          dbManager.getAllAgents(),
          dbManager.getAllTools(),
          dbManager.getAllAuthorizations()
        ])

        setSessions(loadedSessions)
        setAgents(loadedAgents)
        setTools(loadedTools)
        setAuthorizations(loadedAuthorizations)

        // Don't auto-load previous session - always start with new chat overlay
        // Clear any saved session state but keep agent selection
        localStorage.removeItem('agent-playground-current-session')
        
        // Load previously selected agent for the new chat overlay
        const savedAgentId = localStorage.getItem('agent-playground-current-agent')
        if (savedAgentId && loadedAgents.some(agent => agent.id === savedAgentId)) {
          setCurrentAgentId(savedAgentId)
        } else {
          // Clear invalid agent selection
          setCurrentAgentId(null)
          localStorage.removeItem('agent-playground-current-agent')
        }


      } catch (error) {
        console.error('Failed to load data from IndexedDB:', error)
      }
    }

    loadData()
  }, [isMounted])

  // Save provider selection when it changes (but not during initial load)
  useEffect(() => {
    if (config.provider && config.provider !== '') {
      localStorage.setItem('agent-playground-current-provider', config.provider)
    }
  }, [config.provider])

  useEffect(() => {
    if (currentSessionId) {
      localStorage.setItem('agent-playground-current-session', currentSessionId)
    }
  }, [currentSessionId])

  // Note: Agent selection persistence is now handled directly in handleAgentSelect

  // Reset active conversation state when session changes
  useEffect(() => {
    setIsInActiveConversation(false)
  }, [currentSessionId])

  const currentSession = sessions.find(s => s.id === currentSessionId)
  const currentAgent = currentAgentId ? agents.find(a => a.id === currentAgentId) : null

  // Auto execute tool calls when auto mode is enabled
  useEffect(() => {
    if (!autoMode || !currentSession || isLoading) return

    const lastMessage = currentSession.messages[currentSession.messages.length - 1]
    if (lastMessage?.role === 'assistant') {
      const agentMessage = lastMessage as AgentMessage
      if (agentMessage.toolCalls && agentMessage.toolCallExecutions) {
        // Find pending tool calls that can be auto-executed
        const pendingToolCalls = agentMessage.toolCalls.filter(toolCall => {
          const execution = agentMessage.toolCallExecutions?.find(exec => exec.toolCall.id === toolCall.id)
          return execution?.status === 'pending'
        })

        // Only execute if there are pending tool calls and we're not already executing them
        if (pendingToolCalls.length > 0) {
          console.log(`Auto-executing ${pendingToolCalls.length} pending tool calls:`, pendingToolCalls.map(tc => tc.function.name))
          
          // Execute all pending tool calls in parallel
          const executeAllToolCalls = async () => {
            const executePromises = pendingToolCalls.map(async (toolCall) => {
              const tool = tools.find(t => t.name === toolCall.function.name)
              if (tool?.httpRequest) {
                try {
                  console.log(`Executing tool call: ${toolCall.function.name} (${toolCall.id})`)
                  await autoExecuteHttpToolCall(toolCall, tool)
                  console.log(`Completed tool call: ${toolCall.function.name} (${toolCall.id})`)
                } catch (error) {
                  console.error('Auto execution failed:', error)
                  await handleMarkToolFailed(toolCall.id, error instanceof Error ? error.message : 'Auto execution failed')
                }
              }
            })

            // Wait for all executions to complete
            await Promise.all(executePromises)
            console.log('All tool calls execution completed')
          }

          // Execute the function
          executeAllToolCalls().catch(error => {
            console.error('Failed to execute tool calls:', error)
          })
        }
      }
    }
  }, [autoMode, currentSession?.messages, isLoading]) // Use full messages array to detect changes properly

  // Auto execute HTTP tool call
  const autoExecuteHttpToolCall = async (toolCall: ToolCall, tool: Tool) => {
    if (!tool.httpRequest || !currentSessionId) return

    try {
      // Parse arguments
      let parsedArguments: any = {}
      try {
        parsedArguments = JSON.parse(toolCall.function.arguments)
      } catch (e) {
        throw new Error('Invalid arguments format')
      }

      // Get effective authorization for this tool
      const toolBindings = currentAgent ? migrateAgentTools(currentAgent) : []
      const binding = toolBindings.find(b => b.toolId === tool.id)
      const effectiveAuth = getEffectiveAuthorization(tool, authorizations, binding)
      
      // Merge tool headers with authorization headers
      const mergedHeaders = getMergedHeaders(tool, effectiveAuth)
      
      // Replace parameters in URL and headers
      let processedUrl = tool.httpRequest.url
      const processedHeaders: { [key: string]: string } = {}
      const remainingArguments = { ...parsedArguments }

      // Replace URL parameters
      const urlParams = processedUrl.match(/\{([^}]+)\}/g) || []
      for (const param of urlParams) {
        const paramName = param.slice(1, -1) // Remove { and }
        if (remainingArguments[paramName] !== undefined) {
          processedUrl = processedUrl.replace(param, String(remainingArguments[paramName]))
          delete remainingArguments[paramName]
        }
      }

      // Process headers
      for (const header of mergedHeaders) {
        if (header.key && header.value) {
          let headerValue = header.value
          const headerParams = headerValue.match(/\{([^}]+)\}/g) || []
          for (const param of headerParams) {
            const paramName = param.slice(1, -1)
            if (remainingArguments[paramName] !== undefined) {
              headerValue = headerValue.replace(param, String(remainingArguments[paramName]))
              delete remainingArguments[paramName]
            }
          }
          processedHeaders[header.key] = headerValue
        }
      }

      // Prepare request data
      let requestData: any = null
      if (tool.httpRequest.method === 'GET') {
        // For GET requests, add remaining arguments as query parameters
        const queryParams = new URLSearchParams()
        for (const [key, value] of Object.entries(remainingArguments)) {
          queryParams.append(key, String(value))
        }
        if (queryParams.toString()) {
          processedUrl += (processedUrl.includes('?') ? '&' : '?') + queryParams.toString()
        }
      } else {
        // For other methods, use remaining arguments as request body
        requestData = remainingArguments
      }

      // Make the request through proxy
      const response = await fetch('/api/proxy', {
        method: 'POST',
        headers: {
          'Content-Type': 'application/json'
        },
        body: JSON.stringify({
          method: tool.httpRequest.method,
          url: processedUrl,
          headers: processedHeaders,
          data: requestData
        })
      })

      const proxyResult = await response.json()

      if (response.ok) {
        // Success - provide the result
        const resultText = typeof proxyResult.data === 'string'
          ? proxyResult.data
          : JSON.stringify(proxyResult.data, null, 2)
        await handleProvideToolResult(toolCall.id, resultText)
      } else {
        // Error - mark as failed
        const errorText = proxyResult.error || proxyResult.message || 'HTTP request failed'
        await handleMarkToolFailed(toolCall.id, errorText)
      }
    } catch (error) {
      throw error
    }
  }

  // Get current agent with latest tool information
  const currentAgentWithTools = currentAgent ? {
    ...currentAgent,
    tools: currentAgent.tools
      .map(toolId => tools.find(t => t.id === toolId))
      .filter((tool): tool is Tool => tool !== undefined)
  } : null

  const createNewSession = async () => {
    // Clear current session and show the new chat overlay
    setCurrentSessionId(null)
    
    // Restore previously selected agent from localStorage
    const savedAgentId = localStorage.getItem('agent-playground-current-agent')
    if (savedAgentId && agents.some(agent => agent.id === savedAgentId)) {
      setCurrentAgentIdInternal(savedAgentId)
    } else {
      // Clear invalid agent selection or set to null if no saved agent
      setCurrentAgentIdInternal(null)
      if (savedAgentId) {
        localStorage.removeItem('agent-playground-current-agent')
      }
    }
    
    // Hide scroll buttons when creating new chat
    setShowScrollToBottom(false)
    setShowScrollToTop(false)
    
    setShowNewChatOverlay(true)
  }

  const handleOverlaySendMessage = async (content: string, agentId: string | null, toolIds?: string[]) => {
    // Set the current agent and save to localStorage for persistence
    handleAgentSelect(agentId)

    // Set selected tools for no-agent mode
    if (!agentId && toolIds) {
      setSelectedToolIds(toolIds)
    }

    // Clear current session so handleSendMessage will create a new one
    setCurrentSessionId(null)

    // Close the overlay immediately to show the chat interface
    setShowNewChatOverlay(false)

    setIsLoading(true)
    setStreamingContent('')
    setStreamingToolCalls([])
    setShowAIMessageBox(false)
    hasApiResponseStartedRef.current = false
    isInitializedFromOverlayRef.current = true

    aiMessageTimeoutRef.current = setTimeout(() => {
      setShowAIMessageBox(true)
    }, 500)

    // Send the message - this will create the session with the first message
    await handleSendMessage(content, toolIds)
  }

  const deleteSession = async (sessionId: string) => {
    try {
      await dbManager.deleteSession(sessionId)
      setSessions(prev => prev.filter(s => s.id !== sessionId))

      if (currentSessionId === sessionId) {
        const remainingSessions = sessions.filter(s => s.id !== sessionId)
        setCurrentSessionId(remainingSessions.length > 0 ? remainingSessions[0].id : null)
      }
      showToast('Session deleted.', 'success')
    } catch (error) {
      showToast('Failed to delete session.', 'error')
      console.error('Failed to delete session:', error)

    }
  }

  const renameSession = async (sessionId: string, newName: string) => {
    const session = sessions.find(s => s.id === sessionId)
    if (!session) return

    const updatedSession = { ...session, name: newName, updatedAt: Date.now() }

    try {
      await dbManager.saveSession(updatedSession)
      setSessions(prev => prev.map(s =>
        s.id === sessionId ? updatedSession : s
      ))
    } catch (error) {
      showToast('Failed to rename session.', 'error')
      console.error('Failed to rename session:', error)
    }
  }





  // Agent management functions
  const createAgent = async (agentData: Omit<Agent, 'id' | 'createdAt' | 'updatedAt'>): Promise<string> => {
    const newAgent: Agent = {
      ...agentData,
      id: generateId(),
      createdAt: Date.now(),
      updatedAt: Date.now()
    }

    try {
      await dbManager.saveAgent(newAgent)
      setAgents(prev => [...prev, newAgent])

      // Auto-select the newly created agent if we're in new chat overlay
      if (showNewChatOverlay) {
        handleAgentSelect(newAgent.id)
      }

      return newAgent.id
    } catch (error) {
      showToast('Failed to create agent.', 'error')
      console.error('Failed to create agent:', error)
      throw error // Re-throw the error to maintain the Promise<string> return type
    }
  }

  const updateAgent = async (agentId: string, updates: Partial<Agent>) => {
    const updatedAgent = agents.find(a => a.id === agentId)
    if (!updatedAgent) return

    const newAgent = { ...updatedAgent, ...updates, updatedAt: Date.now() }

    try {
      await dbManager.saveAgent(newAgent)
      setAgents(prev => prev.map(agent =>
        agent.id === agentId ? newAgent : agent
      ))
    } catch (error) {
      showToast('Failed to update agent.', 'error')
      console.error('Failed to update agent:', error)
    }
  }

  const handleAgentInstructionUpdate = async (agentId: string, instruction: string) => {
    try {
      await updateAgent(agentId, { systemPrompt: instruction })
    } catch (error) {
      console.error('Failed to update agent instruction:', error)
    }
  }

  const handleAgentToolsUpdate = async (agentId: string, toolIds: string[]) => {
    try {
      await updateAgent(agentId, { tools: toolIds })
    } catch (error) {
      console.error('Failed to update agent tools:', error)
    }
  }

  const deleteAgent = async (agentId: string) => {
    try {
      await dbManager.deleteAgent(agentId)
      setAgents(prev => prev.filter(agent => agent.id !== agentId))
      if (currentAgentId === agentId) {
        handleAgentSelect(null)
      }
    } catch (error) {
      showToast('Failed to delete agent.', 'error')
      console.error('Failed to delete agent:', error)
    }
  }

  // Authorization management functions
  const createAuthorization = async (authorization: Authorization) => {
    try {
      await dbManager.saveAuthorization(authorization)
      setAuthorizations(prev => [...prev, authorization])
      return authorization.id
    } catch (error) {
      showToast('Failed to create authorization.', 'error')
      console.error('Failed to create authorization:', error)
      throw error
    }
  }

  const updateAuthorization = async (authorization: Authorization) => {
    try {
      await dbManager.saveAuthorization(authorization)
      setAuthorizations(prev => prev.map(auth => auth.id === authorization.id ? authorization : auth))
    } catch (error) {
      showToast('Failed to update authorization.', 'error')
      console.error('Failed to update authorization:', error)
      throw error
    }
  }

  const deleteAuthorization = async (authorizationId: string) => {
    try {
      await dbManager.deleteAuthorization(authorizationId)
      setAuthorizations(prev => prev.filter(auth => auth.id !== authorizationId))
    } catch (error) {
      showToast('Failed to delete authorization.', 'error')
      console.error('Failed to delete authorization:', error)
      throw error
    }
  }

  const reorderAgents = async (reorderedAgents: Agent[]) => {
    try {
      // Update the order in state immediately for UI responsiveness
      setAgents(reorderedAgents)

      // Save the new order to IndexedDB
      for (let i = 0; i < reorderedAgents.length; i++) {
        const agent = reorderedAgents[i]
        const updatedAgent = { ...agent, order: i, updatedAt: Date.now() }
        await dbManager.saveAgent(updatedAgent)
      }
    } catch (error) {
      showToast('Failed to reorder agents.', 'error')
      console.error('Failed to reorder agents:', error)
      // Reload agents from DB on error
      try {
        const loadedAgents = await dbManager.getAllAgents()
        setAgents(loadedAgents)
      } catch (reloadError) {
        console.error('Failed to reload agents:', reloadError)
      }
    }
  }

  // Tool management functions
  const createTool = async (toolData: Omit<Tool, 'id' | 'createdAt' | 'updatedAt'> | Tool): Promise<Tool> => {
    // If toolData already has an id, we need to replace it with a new one
    const newTool: Tool = {
      ...toolData,
      id: generateId(),
      createdAt: Date.now(),
      updatedAt: Date.now()
    }

    try {
      await dbManager.saveTool(newTool)
      setTools(prev => [...prev, newTool])
      return newTool
    } catch (error) {
      showToast('Failed to create tool.', 'error')
      console.error('Failed to create tool:', error)
      throw error // Re-throw the error to maintain the Promise<Tool> return type
    }
  }

  const updateTool = async (toolId: string, updates: Partial<Tool>) => {
    const updatedTool = tools.find(t => t.id === toolId)
    if (!updatedTool) return

    const newTool = { ...updatedTool, ...updates, updatedAt: Date.now() }

    try {
      await dbManager.saveTool(newTool)
      setTools(prev => prev.map(tool =>
        tool.id === toolId ? newTool : tool
      ))
    } catch (error) {
      showToast('Failed to update tool.', 'error')
      console.error('Failed to update tool:', error)
    }
  }

  const deleteTool = async (toolId: string) => {
    try {
      await dbManager.deleteTool(toolId)
      setTools(prev => prev.filter(tool => tool.id !== toolId))

      // Also remove from agents and save them
      const updatedAgents = agents.map(agent => ({
        ...agent,
        tools: agent.tools.filter(toolIdInAgent => toolIdInAgent !== toolId),
        updatedAt: Date.now()
      })).filter(agent => agent.tools.length !== agents.find(a => a.id === agent.id)?.tools.length)

      // Save updated agents to IndexedDB
      for (const agent of updatedAgents) {
        await dbManager.saveAgent(agent)
      }

      setAgents(prev => prev.map(agent => ({
        ...agent,
        tools: agent.tools.filter(toolIdInAgent => toolIdInAgent !== toolId),
        updatedAt: Date.now()
      })))
      showToast('Tool deleted.', 'success')
    } catch (error) {
      showToast('Failed to delete tool.', 'error')
      console.error('Failed to delete tool:', error)
    }
  }

  // Import/Export functions
  const handleImport = async (importAgents: Agent[], importTools: Tool[]) => {
    try {
      // Import tools first (agents may reference them)
      for (const tool of importTools) {
        await dbManager.saveTool(tool)
      }

      // Import agents
      for (const agent of importAgents) {
        await dbManager.saveAgent(agent)
      }

      // Reload data from database
      const [loadedAgents, loadedTools] = await Promise.all([
        dbManager.getAllAgents(),
        dbManager.getAllTools()
      ])

      setAgents(loadedAgents)
      setTools(loadedTools)

      showToast(`Imported ${importAgents.length} agents and ${importTools.length} tools`, 'success')
    } catch (error) {
      showToast('Failed to import data.', 'error')
      console.error('Failed to import data:', error)
    }
  }

  // Continue conversation after tool execution
  const continueConversationAfterTool = async (sessionData: ChatSession) => {
    setIsLoading(true)
    setStreamingContent('')
    setStreamingToolCalls([])
    setShowAIMessageBox(false)
    hasApiResponseStartedRef.current = false

    // 在Auto模式下，确保Tool Call完成后开始新回复时滚动到正确位置
    if (autoMode) {
      // 延迟触发滚动，确保Tool Call卡片状态更新完成
      setTimeout(() => {
        setScrollToBottomTrigger(prev => prev + 1)
      }, 100)
    }

    aiMessageTimeoutRef.current = setTimeout(() => {
      setShowAIMessageBox(true)
    }, 500)

    // Create new AbortController for this request
    abortControllerRef.current = new AbortController()

    try {
      // Get tools based on current mode (agent or no-agent)
      const currentTools = getCurrentTools()

      // Get complete config for current model (includes correct endpoint and API key)
      const currentConfig = getCurrentModelConfig()

      const client = new OpenAIClient(currentConfig, currentTools, currentConfig.provider)

      // Filter out any existing system messages from history to avoid conflicts
      const messagesWithoutSystem = sessionData.messages.filter(m => m.role !== 'system')

      // Validate message sequence before sending to API
      console.log('Validating message sequence before sending to AI:')
      let lastAssistantMessage: AgentMessage | null = null
      for (let i = 0; i < messagesWithoutSystem.length; i++) {
        const msg = messagesWithoutSystem[i]
        console.log(`Message ${i}: ${msg.role} - ${msg.role === 'tool' ? `tool_call_id: ${(msg as any).tool_call_id}` : msg.content?.substring(0, 50)}...`)
        
        if (msg.role === 'assistant') {
          lastAssistantMessage = msg as AgentMessage
        } else if (msg.role === 'tool') {
          const toolMsg = msg as any
          if (lastAssistantMessage && lastAssistantMessage.toolCalls) {
            const correspondingToolCall = lastAssistantMessage.toolCalls.find(tc => tc.id === toolMsg.tool_call_id)
            if (!correspondingToolCall) {
              console.error(`Tool message with tool_call_id ${toolMsg.tool_call_id} has no corresponding tool call!`)
            } else {
              console.log(`✓ Tool message for ${correspondingToolCall.function.name} found`)
            }
          }
        }
      }

      // Use agent system prompt if in agent mode, otherwise use config system prompt
      // When agent is selected, ONLY use agent's system prompt, ignore config system prompt
      const systemPrompt = currentAgent ? currentAgent.systemPrompt : config.systemPrompt
      const allMessages = systemPrompt.trim()
        ? [{ id: generateId(), role: 'system' as const, content: systemPrompt, timestamp: Date.now() }, ...messagesWithoutSystem]
        : messagesWithoutSystem

      let assistantContent = ''
      let reasoningContent = ''
      let toolCalls: ToolCall[] = []
      let usage: any = null
      let localReasoningStartTime: number | null = null
      let localReasoningDuration: number | null = null

      // Stream the response
      for await (const chunk of client.streamChatCompletion(allMessages, abortControllerRef.current.signal)) {
        if (!hasApiResponseStartedRef.current) {
          hasApiResponseStartedRef.current = true
          if (!showAIMessageBox) {
            setShowAIMessageBox(true)
          }
          if (aiMessageTimeoutRef.current) {
            clearTimeout(aiMessageTimeoutRef.current)
            aiMessageTimeoutRef.current = null
          }
        }

        if (chunk.reasoningContent) {
          if (!localReasoningStartTime) {
            localReasoningStartTime = Date.now()
          }
          reasoningContent += chunk.reasoningContent
          setStreamingReasoningContent(reasoningContent)
          setIsStreamingReasoningExpanded(true)
          setIsInActiveConversation(true)
        }
        if (chunk.content) {
          if (reasoningContent && localReasoningStartTime && !localReasoningDuration) {
            localReasoningDuration = Date.now() - localReasoningStartTime
            setReasoningDuration(localReasoningDuration)
          }
          assistantContent += chunk.content
          setStreamingContent(assistantContent)
        }
        if (chunk.usage) {
          usage = chunk.usage
        }
        if (chunk.toolCalls) {
          // Handle tool calls streaming according to OpenAI API format
          const updatedToolCalls = [...toolCalls]

          for (const rawToolCall of chunk.toolCalls) {
            // Cast to handle OpenAI streaming format which includes index
            const streamingToolCall = rawToolCall as any

            // Use index to find existing tool call (OpenAI streaming uses index)
            const targetIndex = streamingToolCall.index !== undefined ? streamingToolCall.index :
                               updatedToolCalls.findIndex(tc => tc.id === streamingToolCall.id)

            if (targetIndex >= 0 && updatedToolCalls[targetIndex]) {
              // Update existing tool call - append arguments
              const existing = updatedToolCalls[targetIndex]
              updatedToolCalls[targetIndex] = {
                ...existing,
                function: {
                  ...existing.function,
                  arguments: (existing.function?.arguments || '') + (streamingToolCall.function?.arguments || '')
                }
              }
            } else {
              // First chunk with complete structure - create new tool call
              const completeToolCall: ToolCall = {
                id: streamingToolCall.id || `call_${Date.now()}`,
                type: 'function',
                function: {
                  name: streamingToolCall.function?.name || 'unknown',
                  arguments: streamingToolCall.function?.arguments || ''
                }
              }

              // Insert at correct index or append
              if (streamingToolCall.index !== undefined) {
                updatedToolCalls[streamingToolCall.index] = completeToolCall
              } else {
                updatedToolCalls.push(completeToolCall)
              }
            }
          }

          toolCalls = updatedToolCalls
          // Show streaming tool calls immediately (with typing effect for arguments)
          setStreamingToolCalls([...updatedToolCalls])
        }
      }

      // Filter out incomplete tool calls (those without arguments)
      const completeToolCalls = toolCalls.filter(tc =>
        tc.function?.arguments && tc.function.arguments.trim() !== ''
      )

      // 流结束后，如果有推理内容，设置为非活跃状态以显示收起/展开按钮
      if (reasoningContent) {
        setIsInActiveConversation(false)
      }

      // Save the assistant message with tool calls only after streaming is complete
      if (assistantContent || completeToolCalls.length > 0) {
        const agentMessage: AgentMessage = {
          id: generateId(),
          role: 'assistant',
          content: assistantContent,
          timestamp: Date.now(),
          toolCalls: completeToolCalls.length > 0 ? completeToolCalls : undefined,
          toolCallExecutions: completeToolCalls.length > 0 ? completeToolCalls.map(tc => ({
            id: generateId(),
            toolCall: tc,
            status: 'pending' as const,
            timestamp: Date.now()
          })) : undefined,
          usage: usage || undefined,
          reasoningContent: reasoningContent || undefined,
          reasoningDuration: localReasoningDuration || undefined,
          provider: currentConfig.provider,
          model: currentConfig.model
        }

        // Clear streaming states after creating the message
        setStreamingContent('')
        setStreamingReasoningContent('')
        setStreamingToolCalls([])
        setIsStreamingReasoningExpanded(false)
        setReasoningDuration(null)

        // Save the assistant message to the session
        // Get the latest session data to preserve any title changes
        const latestSessionData = await dbManager.getSession(sessionData.id)
        const baseSessionData = latestSessionData || sessionData

        const finalUpdatedSession = {
          ...baseSessionData,
          messages: [...baseSessionData.messages, agentMessage],
          updatedAt: Date.now()
        }

        try {
          await dbManager.saveSession(finalUpdatedSession)
          setSessions(prev => prev.map(s =>
            s.id === sessionData.id ? finalUpdatedSession : s
          ))
        } catch (error) {
          console.error('Failed to save assistant message:', error)
        }
      } else {
        // Clear streaming states even if no message to save
        setStreamingContent('')
        setStreamingToolCalls([])
      }

    } catch (error) {
      console.error('Chat error:', error)

      // Don't show error message if request was aborted (user clicked stop)
      if (error instanceof Error && error.name === 'AbortError') {
        console.log('Request was aborted by user')
      } else {
        // Create error message with retry capability
        const errorMessage: Message = {
          id: generateId(),
          role: 'assistant',
          content: `Request failed: ${error instanceof Error ? error.message : 'Unknown error occurred'}`,
          timestamp: Date.now(),
          error: error instanceof Error ? error.message : 'Unknown error occurred',
          canRetry: true
        }

        // Save error message to session
        // Get the latest session data to preserve any title changes
        const latestSessionData = await dbManager.getSession(sessionData.id)
        const baseSessionData = latestSessionData || sessionData

        const sessionWithError = {
          ...baseSessionData,
          messages: [...baseSessionData.messages, errorMessage],
          updatedAt: Date.now()
        }

        try {
          await dbManager.saveSession(sessionWithError)
          setSessions(prev => prev.map(s =>
            s.id === sessionData.id ? sessionWithError : s
          ))
        } catch (saveError) {
          console.error('Failed to save error message:', saveError)
        }
      }
    } finally {
      setIsLoading(false)
      setStreamingContent('')
      setStreamingToolCalls([])
      setShowAIMessageBox(false)

      // 清理AI消息框显示的timeout
      if (aiMessageTimeoutRef.current) {
        clearTimeout(aiMessageTimeoutRef.current)
        aiMessageTimeoutRef.current = null
      }

      // Focus input after tool conversation response is complete
      setTimeout(() => {
        chatInputRef.current?.focus()
      }, 100)
    }
  }

  const handleSendMessage = async (content: string, toolIds?: string[]) => {
    // Get complete config for current model to check if it's properly configured
    const currentConfig = getCurrentModelConfig()
    if (!currentConfig.apiKey.trim() || !currentConfig.endpoint.trim()) {
      return
    }

    setScrollToBottomTrigger(prev => prev + 1)

    // Create a new session if none exists or if current session is not in sessions list (temporary session)
    let sessionId = currentSessionId
    let currentSessionData = currentSessionId ? sessions.find(s => s.id === currentSessionId) : null

    if (!sessionId || !currentSessionData) {
      const newSession: ChatSession = {
        id: sessionId || generateId(), // Use existing sessionId if available (from New Chat button)
        name: 'New Conversation',
        messages: [],
        createdAt: Date.now(),
        updatedAt: Date.now(),
        agentId: currentAgentId || undefined, // Include the current agent ID
        toolIds: !currentAgentId && toolIds ? toolIds : undefined, // Include tools for no-agent mode
        systemPrompt: !currentAgentId ? config.systemPrompt : undefined // Use LLM config system prompt for no-agent mode
      }

      // Now save to IndexedDB and add to sessions list when user sends first message
      try {
        await dbManager.saveSession(newSession)
        setSessions(prev => [newSession, ...prev])
        setCurrentSessionId(newSession.id)
        sessionId = newSession.id
        currentSessionData = newSession
      } catch (error) {
        console.error('Failed to create session:', error)
        return
      }
    }

    if (!currentSessionData) {
      console.error('No session data available')
      return
    }

    // Create user message
    const userMessage: Message = {
      id: generateId(),
      role: 'user',
      content,
      timestamp: Date.now()
    }

    // Update the session data with the new user message
    let updatedSessionData = {
      ...currentSessionData,
      messages: [...currentSessionData.messages, userMessage],
      updatedAt: Date.now()
    }

    // Save the updated session with user message
    try {
      await dbManager.saveSession(updatedSessionData)
      setSessions(prev => prev.map(s =>
        s.id === sessionId ? updatedSessionData : s
      ))

      // Start title generation in parallel (non-blocking) if session name is still "New Conversation"
      if (updatedSessionData.name === 'New Conversation' && content.trim()) {
        // Add 100ms delay before starting title generation as requested
        setTimeout(() => {
          // Completely isolate title generation to prevent any interference with AI responses
          (async () => {
            try {
              const systemModelConfig = getSystemModelConfig()
              if (!systemModelConfig) {
                console.warn('No system model configured, skipping title generation')
                return
              }

              const titleGenerator = new TitleGenerator(systemModelConfig, systemModelConfig.provider)
              const newTitle = await titleGenerator.generateTitle(content)

              if (newTitle && newTitle !== 'New Conversation') {
                // Get the latest session data to avoid overwriting AI responses
                const latestSession = await dbManager.getSession(sessionId)
                if (latestSession && latestSession.name === 'New Conversation') {
                  const sessionWithTitle = {
                    ...latestSession,
                    name: newTitle,
                    updatedAt: Date.now()
                  }

                  await dbManager.saveSession(sessionWithTitle)
                  setSessions(prev => prev.map(s =>
                    s.id === sessionId ? sessionWithTitle : s
                  ))
                }
              }
            } catch (titleError) {
              console.error('Failed to generate title from user message:', titleError)
              // Title generation failure should never affect AI responses
            }
          })().catch(error => {
            console.error('Title generation process failed:', error)
            // Completely isolated error handling
          })
        }, 100)
      }
    } catch (error) {
      showToast('Failed to save user message.', 'error')
      console.error('Failed to save user message:', error)
      return
    }

    // 只有在不是从覆盖层初始化时才设置状态（避免与handleOverlaySendMessage重复设置）
    if (!isInitializedFromOverlayRef.current) {
      setIsLoading(true)
      setStreamingContent('')
      setStreamingToolCalls([])
      setShowAIMessageBox(false)
      hasApiResponseStartedRef.current = false

      aiMessageTimeoutRef.current = setTimeout(() => {
        setShowAIMessageBox(true)
      }, 500)
    }

    // 重置覆盖层标志
    isInitializedFromOverlayRef.current = false

    // Create new AbortController for this request
    abortControllerRef.current = new AbortController()

    try {
      // Get tools for agent mode or no-agent mode
      let availableTools: Tool[] = []
      if (currentAgentWithTools) {
        // Agent mode: use agent's tools
        availableTools = currentAgentWithTools.tools
      } else {
        // No-agent mode: use selected tools from session or current selection
        const sessionToolIds = updatedSessionData.toolIds || toolIds || []
        availableTools = tools.filter(tool => sessionToolIds.includes(tool.id))
      }

      // Get complete config for current model (includes correct endpoint and API key)
      const currentConfig = getCurrentModelConfig()

      const client = new OpenAIClient(currentConfig, availableTools, currentConfig.provider)

      // Filter out any existing system messages from history to avoid conflicts
      const messagesWithoutSystem = updatedSessionData.messages.filter(m => m.role !== 'system')

      // Use session system prompt, agent system prompt, or config system prompt
      const systemPrompt = updatedSessionData.systemPrompt ||
                          (currentAgent ? currentAgent.systemPrompt : config.systemPrompt)


      const allMessages = systemPrompt.trim()
        ? [{ id: generateId(), role: 'system' as const, content: systemPrompt, timestamp: Date.now() }, ...messagesWithoutSystem]
        : messagesWithoutSystem

      let assistantContent = ''
      let reasoningContent = ''
      let toolCalls: ToolCall[] = []
      let usage: any = null
      let localReasoningStartTime: number | null = null
      let localReasoningDuration: number | null = null

      // Stream the response - use the messages from the session including the new user message
      for await (const chunk of client.streamChatCompletion(allMessages, abortControllerRef.current.signal)) {
        // 一旦开始接收到响应，确保AI消息框显示（只在第一次响应时处理）
        if (!hasApiResponseStartedRef.current) {
          hasApiResponseStartedRef.current = true
          if (!showAIMessageBox) {
            setShowAIMessageBox(true)
          }
          // 清理timeout，因为我们已经有响应了
          if (aiMessageTimeoutRef.current) {
            clearTimeout(aiMessageTimeoutRef.current)
            aiMessageTimeoutRef.current = null
          }
        }

        if (chunk.reasoningContent) {
          // 记录推理开始时间
          if (!localReasoningStartTime) {
            localReasoningStartTime = Date.now()
          }
          reasoningContent += chunk.reasoningContent
          setStreamingReasoningContent(reasoningContent)
          setIsStreamingReasoningExpanded(true)
          setIsInActiveConversation(true)
        }
        if (chunk.content) {
          if (reasoningContent && localReasoningStartTime && !localReasoningDuration) {
            localReasoningDuration = Date.now() - localReasoningStartTime
            setReasoningDuration(localReasoningDuration)
          }
          assistantContent += chunk.content
          setStreamingContent(assistantContent)
        }
        if (chunk.usage) {
          usage = chunk.usage
        }
        if (chunk.toolCalls) {
          // Handle tool calls streaming according to OpenAI API format
          const updatedToolCalls = [...toolCalls]

          for (const rawToolCall of chunk.toolCalls) {
            // Cast to handle OpenAI streaming format which includes index
            const streamingToolCall = rawToolCall as any

            // Use index to find existing tool call (OpenAI streaming uses index)
            const targetIndex = streamingToolCall.index !== undefined ? streamingToolCall.index :
                               updatedToolCalls.findIndex(tc => tc.id === streamingToolCall.id)

            if (targetIndex >= 0 && updatedToolCalls[targetIndex]) {
              // Update existing tool call - append arguments
              const existing = updatedToolCalls[targetIndex]
              updatedToolCalls[targetIndex] = {
                ...existing,
                function: {
                  ...existing.function,
                  arguments: (existing.function?.arguments || '') + (streamingToolCall.function?.arguments || '')
                }
              }
            } else {
              const completeToolCall: ToolCall = {
                id: streamingToolCall.id || `call_${Date.now()}`,
                type: 'function',
                function: {
                  name: streamingToolCall.function?.name || 'unknown',
                  arguments: streamingToolCall.function?.arguments || ''
                }
              }

              if (streamingToolCall.index !== undefined) {
                updatedToolCalls[streamingToolCall.index] = completeToolCall
              } else {
                updatedToolCalls.push(completeToolCall)
              }
            }
          }

          toolCalls = updatedToolCalls
          setStreamingToolCalls([...updatedToolCalls])
        }
      }

      const completeToolCalls = toolCalls.filter(tc =>
        tc.function?.arguments && tc.function.arguments.trim() !== ''
      )

      if (reasoningContent) {
        setIsInActiveConversation(false)
      }

      if (assistantContent || completeToolCalls.length > 0) {
        const agentMessage: AgentMessage = {
          id: generateId(),
          role: 'assistant',
          content: assistantContent,
          timestamp: Date.now(),
          toolCalls: completeToolCalls.length > 0 ? completeToolCalls : undefined,
          toolCallExecutions: completeToolCalls.length > 0 ? completeToolCalls.map(tc => ({
            id: generateId(),
            toolCall: tc,
            status: 'pending' as const,
            timestamp: Date.now()
          })) : undefined,
          usage: usage || undefined,
          reasoningContent: reasoningContent || undefined,
          reasoningDuration: localReasoningDuration || undefined,
          provider: currentConfig.provider,
          model: currentConfig.model
        }

        // Clear streaming states after creating the message
        setStreamingContent('')
        setStreamingReasoningContent('')
        setStreamingToolCalls([])
        setIsStreamingReasoningExpanded(false)

        setReasoningDuration(null)

        // Save the assistant message to the session
        // Get the latest session data to preserve any title changes
        const latestSessionData = await dbManager.getSession(sessionId)
        const baseSessionData = latestSessionData || updatedSessionData

        const finalUpdatedSession = {
          ...baseSessionData,
          messages: [...baseSessionData.messages, agentMessage],
          updatedAt: Date.now()
        }

        try {
          await dbManager.saveSession(finalUpdatedSession)
          setSessions(prev => prev.map(s =>
            s.id === sessionId ? finalUpdatedSession : s
          ))

          // Title generation is now handled when user sends first message
        } catch (error) {
          console.error('Failed to save assistant message:', error)
        }
      } else {
        // Clear streaming states even if no message to save
        setStreamingContent('')
        setStreamingReasoningContent('')
        setStreamingToolCalls([])
        setIsStreamingReasoningExpanded(false)

        setReasoningDuration(null)
      }

    } catch (error) {
      console.error('Chat error:', error)

      // Don't show error message if request was aborted (user clicked stop)
      if (error instanceof Error && error.name === 'AbortError') {
        console.log('Request was aborted by user')
      } else {
        // Create error message with retry capability
        const errorMessage: Message = {
          id: generateId(),
          role: 'assistant',
          content: `Request failed: ${error instanceof Error ? error.message : 'Unknown error occurred'}`,
          timestamp: Date.now(),
          error: error instanceof Error ? error.message : 'Unknown error occurred',
          canRetry: true
        }

        // Save error message to session
        if (sessionId && updatedSessionData) {
          // Get the latest session data to preserve any title changes
          const latestSessionData = await dbManager.getSession(sessionId)
          const baseSessionData = latestSessionData || updatedSessionData

          const sessionWithError = {
            ...baseSessionData,
            messages: [...baseSessionData.messages, errorMessage],
            updatedAt: Date.now()
          }

          try {
            await dbManager.saveSession(sessionWithError)
            setSessions(prev => prev.map(s =>
              s.id === sessionId ? sessionWithError : s
            ))
          } catch (saveError) {
            console.error('Failed to save error message:', saveError)
          }
        }
      }
    } finally {
      setIsLoading(false)
      setStreamingContent('')
      setStreamingReasoningContent('')
      setStreamingToolCalls([])
      setIsStreamingReasoningExpanded(false)
      setShowAIMessageBox(false)

      setReasoningDuration(null)

      // 清理AI消息框显示的timeout
      if (aiMessageTimeoutRef.current) {
        clearTimeout(aiMessageTimeoutRef.current)
        aiMessageTimeoutRef.current = null
      }

      // Focus input after AI response is complete and tokens are displayed
      setTimeout(() => {
        chatInputRef.current?.focus()
      }, 100)
    }
  }

  const handleStop = async () => {
    if (abortControllerRef.current) {
      abortControllerRef.current.abort()
    }

    // Save the partial assistant message if there's any content (reasoning or regular content)
    if ((streamingContent.trim() || streamingReasoningContent.trim()) && currentSessionId) {
      const session = sessions.find(s => s.id === currentSessionId)
      if (session) {
        const currentConfig = getCurrentModelConfig()
        const partialMessage: AgentMessage = {
          id: generateId(),
          role: 'assistant',
          content: streamingContent,
          reasoningContent: streamingReasoningContent || undefined,
          reasoningDuration: reasoningDuration || undefined,
          timestamp: Date.now(),
          // Mark as incomplete/stopped
          incomplete: true,
          provider: currentConfig.provider,
          model: currentConfig.model
        }

        const updatedSession = {
          ...session,
          messages: [...session.messages, partialMessage],
          updatedAt: Date.now()
        }

        try {
          await dbManager.saveSession(updatedSession)
          setSessions(prev => prev.map(s =>
            s.id === currentSessionId ? updatedSession : s
          ))
        } catch (error) {
          console.error('Failed to save partial message:', error)
        }
      }
    }

    setIsLoading(false)
    setStreamingContent('')
    setStreamingReasoningContent('')
    setStreamingToolCalls([])
    setIsStreamingReasoningExpanded(false)

    setReasoningDuration(null)
  }

  // System prompt handlers
  const handleSystemPromptSave = async (prompt: string) => {
    if (!currentSessionId) return

    const session = sessions.find(s => s.id === currentSessionId)
    if (!session) return

    const updatedSession = {
      ...session,
      systemPrompt: prompt.trim() || undefined,
      updatedAt: Date.now()
    }

    try {
      await dbManager.saveSession(updatedSession)
      setSessions(prev => prev.map(s =>
        s.id === currentSessionId ? updatedSession : s
      ))
    } catch (error) {
      showToast('Failed to save system prompt.', 'error')
      console.error('Failed to save system prompt:', error)
    }
  }

  // Check if all tool calls in the last assistant message are completed
  const checkAllToolCallsCompleted = (session: ChatSession): boolean => {
    const lastMessage = session.messages[session.messages.length - 1]
    if (lastMessage?.role === 'assistant') {
      const agentMessage = lastMessage as AgentMessage
      if (agentMessage.toolCalls && agentMessage.toolCalls.length > 0 && agentMessage.toolCallExecutions) {
        console.log('Checking tool completion status:', {
          totalToolCalls: agentMessage.toolCalls.length,
          totalExecutions: agentMessage.toolCallExecutions.length,
          toolCalls: agentMessage.toolCalls.map(tc => ({
            id: tc.id,
            name: tc.function.name,
            hasExecution: !!agentMessage.toolCallExecutions?.find(exec => exec.toolCall.id === tc.id),
            status: agentMessage.toolCallExecutions?.find(exec => exec.toolCall.id === tc.id)?.status
          }))
        })

        // Check if all tool calls have completed or failed executions
        const allCompleted = agentMessage.toolCalls.every(toolCall => {
          const execution = agentMessage.toolCallExecutions?.find(exec => exec.toolCall.id === toolCall.id)
          return execution && (execution.status === 'completed' || execution.status === 'failed')
        })

        console.log('All tool calls completed:', allCompleted)
        return allCompleted
      }
    }
    return false
  }

  // Process all completed tool calls and send them to AI
  const processAllToolResults = async (session: ChatSession) => {
    const lastMessage = session.messages[session.messages.length - 1] as AgentMessage
    if (!lastMessage?.toolCalls || !lastMessage?.toolCallExecutions) return

    console.log('Processing tool results for tool calls:', lastMessage.toolCalls.map(tc => `${tc.function.name} (${tc.id})`))

    // Verify all tool calls have corresponding executions with completed/failed status
    const missingExecutions: string[] = []
    for (const toolCall of lastMessage.toolCalls) {
      const execution = lastMessage.toolCallExecutions.find(exec => exec.toolCall.id === toolCall.id)
      if (!execution || (execution.status !== 'completed' && execution.status !== 'failed')) {
        missingExecutions.push(toolCall.id)
      }
    }

    if (missingExecutions.length > 0) {
      console.warn('Not all tool calls have completed executions. Missing:', missingExecutions)
      return
    }

    // Create tool messages for ALL tool calls in the SAME ORDER as they appear in toolCalls array
    const toolMessages: Message[] = []

    for (const toolCall of lastMessage.toolCalls) {
      const execution = lastMessage.toolCallExecutions.find(exec => exec.toolCall.id === toolCall.id)
      
      // At this point we know execution exists and has completed/failed status
      const content = execution!.status === 'completed'
        ? execution!.result || ''
        : `Error: ${execution!.error || 'Unknown error'}`

      const toolMessage: Message = {
        id: generateId(),
        role: 'tool',
        content,
        timestamp: Date.now(),
        tool_call_id: toolCall.id,
        name: toolCall.function.name
      }
      toolMessages.push(toolMessage)
      console.log(`Created tool result message for ${toolCall.function.name} (${toolCall.id}):`, content.substring(0, 100) + '...')
    }

    if (toolMessages.length === 0) return

    // Always save tool result messages to maintain complete conversation history
    const sessionWithToolResults = {
      ...session,
      messages: [...session.messages, ...toolMessages],
      updatedAt: Date.now()
    }

    try {
      await dbManager.saveSession(sessionWithToolResults)
      setSessions(prev => prev.map(s =>
        s.id === currentSessionId ? sessionWithToolResults : s
      ))
    } catch (error) {
      console.error('Failed to save tool results:', error)
    }

    // Continue conversation with AI after all tool results
    await continueConversationAfterTool(sessionWithToolResults)
  }

  // Tool execution handlers
  const handleProvideToolResult = async (toolCallId: string, result: string) => {
    if (!currentSessionId) return

    const session = sessions.find(s => s.id === currentSessionId)
    if (!session) return

    const updatedSession = {
      ...session,
      messages: session.messages.map(msg => {
        const agentMsg = msg as AgentMessage
        if (agentMsg.toolCallExecutions) {
          return {
            ...agentMsg,
            toolCallExecutions: agentMsg.toolCallExecutions.map(exec =>
              exec.toolCall.id === toolCallId
                ? { ...exec, status: 'completed' as const, result, timestamp: Date.now() }
                : exec
            )
          }
        }
        return msg
      }),
      updatedAt: Date.now()
    }

    try {
      await dbManager.saveSession(updatedSession)
      setSessions(prev => prev.map(s =>
        s.id === currentSessionId ? updatedSession : s
      ))

      // Check if all tool calls are now completed
      if (checkAllToolCallsCompleted(updatedSession)) {
        // Process all tool results and send to AI
        await processAllToolResults(updatedSession)
      }
    } catch (error) {
      console.error('Failed to save tool result:', error)
    }
  }

  // Retry message functionality
  const handleRetryMessage = async (messageId: string) => {
    if (!currentSessionId) return

    const session = sessions.find(s => s.id === currentSessionId)
    if (!session) return

    // Find the message to retry
    const messageIndex = session.messages.findIndex(m => m.id === messageId)
    if (messageIndex === -1) return

    const messageToRetry = session.messages[messageIndex]

    // For assistant messages (both error and success), regenerate response
    if (messageToRetry.role === 'assistant') {
      // Find the last user message before this assistant message
      const userMessages = session.messages.slice(0, messageIndex).filter(m => m.role === 'user')
      if (userMessages.length > 0) {
        // Remove the assistant message and all subsequent messages
        const updatedSession = {
          ...session,
          messages: session.messages.slice(0, messageIndex),
          updatedAt: Date.now()
        }

        try {
          await dbManager.saveSession(updatedSession)
          setSessions(prev => prev.map(s =>
            s.id === currentSessionId ? updatedSession : s
          ))

          // Directly regenerate response without using handleSendMessage
          setIsLoading(true)
          setStreamingContent('')
          setStreamingToolCalls([])
          setShowAIMessageBox(true)
          hasApiResponseStartedRef.current = false

          // Create new AbortController for this request
          abortControllerRef.current = new AbortController()

          // Get tools based on current mode (agent or no-agent)
          const currentTools = getCurrentTools()

          // Get complete config for current model (includes correct endpoint and API key)
          const currentConfig = getCurrentModelConfig()

          const client = new OpenAIClient(currentConfig, currentTools, currentConfig.provider)

          // Filter out any existing system messages from history to avoid conflicts
          const messagesWithoutSystem = updatedSession.messages.filter(m => m.role !== 'system')

          // Use agent system prompt if in agent mode, otherwise use config system prompt
          const systemPrompt = currentAgent ? currentAgent.systemPrompt : config.systemPrompt
          const allMessages = systemPrompt.trim()
            ? [{ id: generateId(), role: 'system' as const, content: systemPrompt, timestamp: Date.now() }, ...messagesWithoutSystem]
            : messagesWithoutSystem

          let assistantContent = ''
          let reasoningContent = ''
          let toolCalls: ToolCall[] = []
          let usage: any = null
          let localReasoningStartTime: number | null = null
          let localReasoningDuration: number | null = null

          // Stream the response
          for await (const chunk of client.streamChatCompletion(allMessages, abortControllerRef.current.signal)) {
            if (!hasApiResponseStartedRef.current) {
              hasApiResponseStartedRef.current = true
              if (!showAIMessageBox) {
                setShowAIMessageBox(true)
              }
              if (aiMessageTimeoutRef.current) {
                clearTimeout(aiMessageTimeoutRef.current)
                aiMessageTimeoutRef.current = null
              }
            }

            if (chunk.reasoningContent) {
              if (!localReasoningStartTime) {
                localReasoningStartTime = Date.now()
              }
              reasoningContent += chunk.reasoningContent
              setStreamingReasoningContent(reasoningContent)
              setIsStreamingReasoningExpanded(true)
              setIsInActiveConversation(true)
            }
            if (chunk.content) {
              if (reasoningContent && localReasoningStartTime && !localReasoningDuration) {
                localReasoningDuration = Date.now() - localReasoningStartTime
                setReasoningDuration(localReasoningDuration)
              }
              assistantContent += chunk.content
              setStreamingContent(assistantContent)
            }
            if (chunk.usage) {
              usage = chunk.usage
            }
            if (chunk.toolCalls) {
              // Handle tool calls streaming
              const updatedToolCalls = [...toolCalls]

              for (const rawToolCall of chunk.toolCalls) {
                const streamingToolCall = rawToolCall as any
                const targetIndex = streamingToolCall.index !== undefined ? streamingToolCall.index :
                                   updatedToolCalls.findIndex(tc => tc.id === streamingToolCall.id)

                if (targetIndex >= 0 && updatedToolCalls[targetIndex]) {
                  const existing = updatedToolCalls[targetIndex]
                  updatedToolCalls[targetIndex] = {
                    ...existing,
                    function: {
                      ...existing.function,
                      arguments: (existing.function?.arguments || '') + (streamingToolCall.function?.arguments || '')
                    }
                  }
                } else {
                  const completeToolCall: ToolCall = {
                    id: streamingToolCall.id || `call_${Date.now()}`,
                    type: 'function',
                    function: {
                      name: streamingToolCall.function?.name || 'unknown',
                      arguments: streamingToolCall.function?.arguments || ''
                    }
                  }

                  if (streamingToolCall.index !== undefined) {
                    updatedToolCalls[streamingToolCall.index] = completeToolCall
                  } else {
                    updatedToolCalls.push(completeToolCall)
                  }
                }
              }

              toolCalls = updatedToolCalls
              setStreamingToolCalls([...updatedToolCalls])
            }
          }

          // Filter out incomplete tool calls
          const completeToolCalls = toolCalls.filter(tc =>
            tc.function?.arguments && tc.function.arguments.trim() !== ''
          )

          if (reasoningContent) {
            setIsInActiveConversation(false)
          }

          // Save the assistant message
          if (assistantContent || completeToolCalls.length > 0) {
            const agentMessage: AgentMessage = {
              id: generateId(),
              role: 'assistant',
              content: assistantContent,
              timestamp: Date.now(),
              toolCalls: completeToolCalls.length > 0 ? completeToolCalls : undefined,
              toolCallExecutions: completeToolCalls.length > 0 ? completeToolCalls.map(tc => ({
                id: generateId(),
                toolCall: tc,
                status: 'pending' as const,
                timestamp: Date.now()
              })) : undefined,
              usage: usage || undefined,
              reasoningContent: reasoningContent || undefined,
              reasoningDuration: localReasoningDuration || undefined,
              provider: currentConfig.provider,
              model: currentConfig.model
            }

            // Clear streaming states after creating the message
            setStreamingContent('')
            setStreamingReasoningContent('')
            setStreamingToolCalls([])
            setIsStreamingReasoningExpanded(false)

            setReasoningDuration(null)

            // Get the latest session data to preserve any title changes
            const latestSessionData = await dbManager.getSession(currentSessionId!)
            const baseSessionData = latestSessionData || updatedSession

            const finalSession = {
              ...baseSessionData,
              messages: [...baseSessionData.messages, agentMessage],
              updatedAt: Date.now()
            }

            await dbManager.saveSession(finalSession)
            setSessions(prev => prev.map(s =>
              s.id === currentSessionId ? finalSession : s
            ))
          }

          setIsLoading(false)
          setStreamingContent('')
          setStreamingReasoningContent('')
          setStreamingToolCalls([])
          setIsStreamingReasoningExpanded(false)

          // Focus input after retry response is complete
          setTimeout(() => {
            chatInputRef.current?.focus()
          }, 100)

        } catch (error) {
          showToast('Failed to retry message.', 'error')
          console.error('Failed to retry message:', error)

          // Don't show error message if request was aborted (user clicked stop)
          if (error instanceof Error && error.name === 'AbortError') {
            console.log('Request was aborted by user')
          } else {
            // Create error message with retry capability
            const errorMessage: Message = {
              id: generateId(),
              role: 'assistant',
              content: `Retry failed: ${error instanceof Error ? error.message : 'Unknown error occurred'}`,
              timestamp: Date.now(),
              error: error instanceof Error ? error.message : 'Unknown error occurred',
              canRetry: true
            }

            // Save error message to session
            const sessionWithError = {
              ...updatedSession,
              messages: [...updatedSession.messages, errorMessage],
              updatedAt: Date.now()
            }

            try {
              await dbManager.saveSession(sessionWithError)
              setSessions(prev => prev.map(s =>
                s.id === currentSessionId ? sessionWithError : s
              ))
            } catch (saveError) {
              console.error('Failed to save error message:', saveError)
            }
          }

          setIsLoading(false)
          setStreamingContent('')
          setStreamingReasoningContent('')
          setStreamingToolCalls([])
          setIsStreamingReasoningExpanded(false)
          setShowAIMessageBox(false)

          if (aiMessageTimeoutRef.current) {
            clearTimeout(aiMessageTimeoutRef.current)
            aiMessageTimeoutRef.current = null
          }
        }
      }
    }
    // For tool messages, retry tool execution
    else if (messageToRetry.role === 'tool') {
      // Find the assistant message with tool calls before this tool message
      const assistantMessages = session.messages.slice(0, messageIndex).filter(m => m.role === 'assistant')
      const lastAssistantMessage = assistantMessages[assistantMessages.length - 1] as AgentMessage

      if (lastAssistantMessage && lastAssistantMessage.toolCalls) {
        // Find the tool call that corresponds to this tool result
        const toolCall = lastAssistantMessage.toolCalls.find(tc => tc.id === messageToRetry.tool_call_id)
        if (toolCall) {
          // Remove the tool result message and retry
          const updatedSession = {
            ...session,
            messages: session.messages.slice(0, messageIndex),
            updatedAt: Date.now()
          }

          try {
            await dbManager.saveSession(updatedSession)
            setSessions(prev => prev.map(s =>
              s.id === currentSessionId ? updatedSession : s
            ))

            // Re-execute the tool call
            // This would trigger the tool execution again
            // For now, we'll just remove the failed result and let user provide new result
          } catch (error) {
            console.error('Failed to retry tool message:', error)
          }
        }
      }
    }
    // For system messages, remove and regenerate conversation
    else if (messageToRetry.role === 'system') {
      // Remove the system message and all subsequent messages
      const updatedSession = {
        ...session,
        messages: session.messages.slice(0, messageIndex),
        updatedAt: Date.now()
      }

      try {
        await dbManager.saveSession(updatedSession)
        setSessions(prev => prev.map(s =>
          s.id === currentSessionId ? updatedSession : s
        ))
      } catch (error) {
        console.error('Failed to retry system message:', error)
      }
    }
  }

  // Delete message functionality
  const handleDeleteMessage = async (messageId: string) => {
    if (!currentSessionId) return

    const session = sessions.find(s => s.id === currentSessionId)
    if (!session) return

    const updatedSession = {
      ...session,
      messages: session.messages.filter(m => m.id !== messageId),
      updatedAt: Date.now()
    }

    try {
      await dbManager.saveSession(updatedSession)
      setSessions(prev => prev.map(s =>
        s.id === currentSessionId ? updatedSession : s
      ))
    } catch (error) {
      showToast('Failed to delete message.', 'error')
      console.error('Failed to delete message:', error)
    }
  }

  // Session selection with agent switching  
  const handleSessionSelect = (sessionId: string) => {
    setCurrentSessionId(sessionId)

    // Hide the new chat overlay when selecting a session
    setShowNewChatOverlay(false)

    // Auto-switch to the agent used in this session (but don't save to localStorage)
    const session = sessions.find(s => s.id === sessionId)
    if (session) {
      // If session has an agentId, switch to that agent
      // If session has no agentId (undefined), clear agent selection
      // Use internal function to avoid saving to localStorage
      setCurrentAgentIdInternal(session.agentId || null)

      // For no-agent mode sessions, restore tool selection
      if (!session.agentId && session.toolIds) {
        setSelectedToolIds(session.toolIds)
      } else if (!session.agentId) {
        // Clear tool selection for no-agent sessions without saved tools
        setSelectedToolIds([])
      }
    }

    // 直接跳转到底部 - 每次切换会话都直接显示底部，不使用滚动动画
    setTimeout(() => {
      setForceScrollTrigger(Date.now())
    }, 50)

    // 聚焦到输入框 - 除非有待处理的Tool Call
    setTimeout(() => {
      // 需要延迟检查，因为会话切换后状态可能还没更新
      const sessionToCheck = sessions.find(s => s.id === sessionId)
      if (sessionToCheck) {
        const lastMessage = sessionToCheck.messages[sessionToCheck.messages.length - 1]
        let hasPending = false

        if (lastMessage?.role === 'assistant') {
          const agentMessage = lastMessage as AgentMessage
          if (agentMessage.toolCalls && agentMessage.toolCalls.length > 0) {
            hasPending = agentMessage.toolCalls.some(toolCall => {
              const execution = agentMessage.toolCallExecutions?.find(exec => exec.toolCall.id === toolCall.id)
              return !execution || execution.status === 'pending'
            })
          }
        }

        if (!hasPending) {
          chatInputRef.current?.focus()
        }
      }
    }, 200)
  }

  // Manual agent selection (saves to localStorage)
  const handleAgentSelect = async (agentId: string | null) => {
    setCurrentAgentId(agentId)
    
    // Save to localStorage for persistence across page refreshes
    if (agentId) {
      localStorage.setItem('agent-playground-current-agent', agentId)
    } else {
      localStorage.removeItem('agent-playground-current-agent')
    }

    // Update current session's agentId
    if (currentSessionId) {
      const session = sessions.find(s => s.id === currentSessionId)
      if (session) {
        const updatedSession = {
          ...session,
          agentId: agentId || undefined,
          updatedAt: Date.now()
        }

        try {
          await dbManager.saveSession(updatedSession)
          setSessions(prev => prev.map(s =>
            s.id === currentSessionId ? updatedSession : s
          ))
        } catch (error) {
          console.error('Failed to update session agent:', error)
        }
      }
    }
  }

  // Internal agent selection (does not save to localStorage)
  const setCurrentAgentIdInternal = (agentId: string | null) => {
    setCurrentAgentId(agentId)
  }

  // 处理滚动到底部
  const handleScrollToBottom = () => {
    setScrollToBottomTrigger(prev => prev + 1)
  }

  // 处理滚动到底部按钮显示状态变化
  const handleShowScrollToBottomChange = (show: boolean) => {
    setShowScrollToBottom(show)
  }

  // 处理滚动到顶部按钮显示状态变化
  const handleShowScrollToTopChange = (show: boolean) => {
    setShowScrollToTop(show)
  }

  // 处理滚动到底部按钮点击
  const handleScrollToBottomClick = () => {
    setScrollToBottomTrigger(prev => prev + 1)
    // 滚动完成后自动隐藏按钮
    setTimeout(() => {
      setShowScrollToBottom(false)
    }, 300) // 等待滚动动画完成
  }

  // 处理滚动到顶部按钮点击
  const handleScrollToTopClick = () => {
    setScrollToTopTrigger(prev => prev + 1)
    // 滚动完成后自动隐藏按钮
    setTimeout(() => {
      setShowScrollToTop(false)
    }, 300) // 等待滚动动画完成
  }

  // 检查是否有待处理的Tool Call
  const hasPendingToolCalls = () => {
    if (!currentSession?.messages) return false

    // 检查最后一条AI消息是否有待处理的Tool Call
    const lastMessage = currentSession.messages[currentSession.messages.length - 1]
    if (lastMessage?.role === 'assistant') {
      const agentMessage = lastMessage as AgentMessage
      if (agentMessage.toolCalls && agentMessage.toolCalls.length > 0) {
        // 检查是否有Tool Call没有对应的execution或者execution状态为pending
        return agentMessage.toolCalls.some(toolCall => {
          const execution = agentMessage.toolCallExecutions?.find(exec => exec.toolCall.id === toolCall.id)
          return !execution || execution.status === 'pending'
        })
      }
    }

    return false
  }

  // Tool selection with session update for no-agent mode
  const handleToolsChange = async (toolIds: string[]) => {
    setSelectedToolIds(toolIds)

    // Update current session's toolIds if in no-agent mode
    if (currentSessionId && !currentAgentId) {
      const session = sessions.find(s => s.id === currentSessionId)
      if (session) {
        const updatedSession = {
          ...session,
          toolIds: toolIds.length > 0 ? toolIds : undefined,
          updatedAt: Date.now()
        }

        try {
          await dbManager.saveSession(updatedSession)
          setSessions(prev => prev.map(s =>
            s.id === currentSessionId ? updatedSession : s
          ))
        } catch (error) {
          console.error('Failed to update session tools:', error)
        }
      }
    }
  }

  // Get current tools based on agent mode or no-agent mode selection
  const getCurrentTools = () => {
    if (currentAgentWithTools) {
      // Agent mode: use agent's tools
      return currentAgentWithTools.tools
    } else if (selectedToolIds.length > 0) {
      // No-agent mode: filter tools by selected IDs
      return tools.filter(tool => selectedToolIds.includes(tool.id))
    } else {
      // No tools selected
      return []
    }
  }

  // Get current model from localStorage
  const getCurrentModel = () => {
    // Check if we're in browser environment
    if (typeof window === 'undefined') {
      return null
    }

    try {
      const saved = localStorage.getItem('agent-playground-current-model')
      if (saved) {
        return JSON.parse(saved)
      }
    } catch (error) {
      console.error('Failed to parse current model:', error)
    }
    return null
  }

  // Get complete config for current model
  const getCurrentModelConfig = (): APIConfig => {
    // Check if we're in browser environment
    if (typeof window === 'undefined') {
      // Server-side rendering, return default config
      return config
    }

    const currentModel = getCurrentModel()

    if (!currentModel) {
      // No model selected, use default config
      return config
    }

    // Find the provider for the selected model
    const provider = MODEL_PROVIDERS.find(p => p.name === currentModel.provider)
    if (!provider) {
      console.warn(`Provider ${currentModel.provider} not found, using default config`)
      return config
    }

    try {
      // Get API keys from localStorage
      const apiKeysStr = localStorage.getItem('agent-playground-api-keys')
      const apiKeys = apiKeysStr ? JSON.parse(apiKeysStr) : {}
      const apiKey = apiKeys[provider.name] || ''

      // Get endpoint from current config (which is updated by API config panel)
      // The API config panel updates the config state directly, so we should use that
      const endpoint = config.provider === provider.name ? config.endpoint : provider.endpoint

      // Create config with selected model's provider settings
      return {
        ...config,
        provider: provider.name,
        endpoint,
        apiKey,
        model: currentModel.model
      }
    } catch (error) {
      console.error('Failed to get current model config:', error)
      return config
    }
  }



  // Edit message functionality
  const handleEditMessage = async (messageId: string, newContent: string) => {
    if (!currentSessionId) return

    const session = sessions.find(s => s.id === currentSessionId)
    if (!session) return

    // Find the message index
    const messageIndex = session.messages.findIndex(m => m.id === messageId)
    if (messageIndex === -1) return

    // Remove the old user message and all messages after it (clear conversation history from this point)
    const messagesBeforeEdit = session.messages.slice(0, messageIndex)

    const updatedSession = {
      ...session,
      messages: messagesBeforeEdit,
      updatedAt: Date.now()
    }

    try {
      // Save the updated session (without the old message) and update state immediately
      await dbManager.saveSession(updatedSession)
      setSessions(prev => prev.map(s =>
        s.id === currentSessionId ? updatedSession : s
      ))

      // Create user message
      const userMessage: Message = {
        id: generateId(),
        role: 'user',
        content: newContent,
        timestamp: Date.now()
      }

      // Update the session data with the new user message
      const sessionWithNewMessage = {
        ...updatedSession,
        messages: [...updatedSession.messages, userMessage],
        updatedAt: Date.now()
      }

      // Save the updated session with user message
      await dbManager.saveSession(sessionWithNewMessage)
      setSessions(prev => prev.map(s =>
        s.id === currentSessionId ? sessionWithNewMessage : s
      ))

      // Start title generation in parallel (non-blocking) if session name is still "New Conversation"
      if (sessionWithNewMessage.name === 'New Conversation' && newContent.trim()) {
        // Add 100ms delay before starting title generation as requested
        setTimeout(() => {
          // Completely isolate title generation to prevent any interference with AI responses
          (async () => {
            try {
              const systemModelConfig = getSystemModelConfig()
              if (!systemModelConfig) {
                console.log('No system model configured, skipping title generation')
                return
              }

              const titleGenerator = new TitleGenerator(systemModelConfig, systemModelConfig.provider)
              const newTitle = await titleGenerator.generateTitle(newContent)

              if (newTitle && newTitle !== 'New Conversation') {
                // Get the latest session data to avoid overwriting AI responses
                const latestSession = await dbManager.getSession(currentSessionId!)
                if (latestSession && latestSession.name === 'New Conversation') {
                  const sessionWithTitle = {
                    ...latestSession,
                    name: newTitle,
                    updatedAt: Date.now()
                  }

                  await dbManager.saveSession(sessionWithTitle)
                  setSessions(prev => prev.map(s =>
                    s.id === currentSessionId ? sessionWithTitle : s
                  ))
                }
              }
            } catch (titleError) {
              console.error('Failed to generate title from edited message:', titleError)
              // Title generation failure should never affect AI responses
            }
          })().catch(error => {
            console.error('Title generation process failed:', error)
            // Completely isolated error handling
          })
        }, 100)
      }

      // Use the session data without waiting for title generation
      const finalSessionData = sessionWithNewMessage

      setIsLoading(true)
      setStreamingContent('')
      setStreamingToolCalls([])
      setShowAIMessageBox(false)
      hasApiResponseStartedRef.current = false

      aiMessageTimeoutRef.current = setTimeout(() => {
        setShowAIMessageBox(true)
      }, 500)

      // Create new AbortController for this request
      abortControllerRef.current = new AbortController()

      // Get tools based on current mode (agent or no-agent)
      const currentTools = getCurrentTools()

      // Get complete config for current model (includes correct endpoint and API key)
      const currentConfig = getCurrentModelConfig()

      const client = new OpenAIClient(currentConfig, currentTools, currentConfig.provider)

      // For API call, use the messages before edit plus the new user message
      // Filter out any existing system messages from history to avoid conflicts
      const messagesWithoutSystem = [...messagesBeforeEdit, userMessage].filter(m => m.role !== 'system')

      // Use agent system prompt if in agent mode, otherwise use config system prompt
      const systemPrompt = currentAgent ? currentAgent.systemPrompt : config.systemPrompt
      const allMessages = systemPrompt.trim()
        ? [{ id: generateId(), role: 'system' as const, content: systemPrompt, timestamp: Date.now() }, ...messagesWithoutSystem]
        : messagesWithoutSystem

      let assistantContent = ''
      let reasoningContent = ''
      let toolCalls: ToolCall[] = []
      let usage: any = null
      let localReasoningStartTime: number | null = null
      let localReasoningDuration: number | null = null

      // Stream the response
      for await (const chunk of client.streamChatCompletion(allMessages, abortControllerRef.current.signal)) {
        if (!hasApiResponseStartedRef.current) {
          hasApiResponseStartedRef.current = true
          if (!showAIMessageBox) {
            setShowAIMessageBox(true)
          }
          if (aiMessageTimeoutRef.current) {
            clearTimeout(aiMessageTimeoutRef.current)
            aiMessageTimeoutRef.current = null
          }
        }

        if (chunk.reasoningContent) {
          if (!localReasoningStartTime) {
            localReasoningStartTime = Date.now()
          }
          reasoningContent += chunk.reasoningContent
          setStreamingReasoningContent(reasoningContent)
          setIsStreamingReasoningExpanded(true)
          setIsInActiveConversation(true)
        }
        if (chunk.content) {
          if (reasoningContent && localReasoningStartTime && !localReasoningDuration) {
            localReasoningDuration = Date.now() - localReasoningStartTime
            setReasoningDuration(localReasoningDuration)
          }
          assistantContent += chunk.content
          setStreamingContent(assistantContent)
        }
        if (chunk.usage) {
          usage = chunk.usage
        }
        if (chunk.toolCalls) {
          // Handle tool calls streaming
          const updatedToolCalls = [...toolCalls]

          for (const rawToolCall of chunk.toolCalls) {
            const streamingToolCall = rawToolCall as any
            const targetIndex = streamingToolCall.index !== undefined ? streamingToolCall.index :
                               updatedToolCalls.findIndex(tc => tc.id === streamingToolCall.id)

            if (targetIndex >= 0 && updatedToolCalls[targetIndex]) {
              const existing = updatedToolCalls[targetIndex]
              updatedToolCalls[targetIndex] = {
                ...existing,
                function: {
                  ...existing.function,
                  arguments: (existing.function?.arguments || '') + (streamingToolCall.function?.arguments || '')
                }
              }
            } else {
              const completeToolCall: ToolCall = {
                id: streamingToolCall.id || `call_${Date.now()}`,
                type: 'function',
                function: {
                  name: streamingToolCall.function?.name || 'unknown',
                  arguments: streamingToolCall.function?.arguments || ''
                }
              }

              if (streamingToolCall.index !== undefined) {
                updatedToolCalls[streamingToolCall.index] = completeToolCall
              } else {
                updatedToolCalls.push(completeToolCall)
              }
            }
          }

          toolCalls = updatedToolCalls
          setStreamingToolCalls([...updatedToolCalls])
        }
      }

      // Filter out incomplete tool calls
      const completeToolCalls = toolCalls.filter(tc =>
        tc.function?.arguments && tc.function.arguments.trim() !== ''
      )

      if (reasoningContent) {
        setIsInActiveConversation(false)
      }

      // Save the assistant message
      if (assistantContent || completeToolCalls.length > 0) {
        const agentMessage: AgentMessage = {
          id: generateId(),
          role: 'assistant',
          content: assistantContent,
          timestamp: Date.now(),
          toolCalls: completeToolCalls.length > 0 ? completeToolCalls : undefined,
          toolCallExecutions: completeToolCalls.length > 0 ? completeToolCalls.map(tc => ({
            id: generateId(),
            toolCall: tc,
            status: 'pending' as const,
            timestamp: Date.now()
          })) : undefined,
          usage: usage || undefined,
          reasoningContent: reasoningContent || undefined,
          reasoningDuration: localReasoningDuration || undefined,
          provider: currentConfig.provider,
          model: currentConfig.model
        }

        // Clear streaming states after creating the message
        setStreamingContent('')
        setStreamingReasoningContent('')
        setStreamingToolCalls([])
        setIsStreamingReasoningExpanded(false)

        setReasoningDuration(null)

        // Get the latest session data to preserve any title changes
        const latestSessionData = await dbManager.getSession(currentSessionId!)
        const baseSessionData = latestSessionData || finalSessionData

        const finalSession = {
          ...baseSessionData,
          messages: [...baseSessionData.messages, agentMessage],
          updatedAt: Date.now()
        }

        await dbManager.saveSession(finalSession)
        setSessions(prev => prev.map(s =>
          s.id === currentSessionId ? finalSession : s
        ))
      }

      setIsLoading(false)
      setStreamingContent('')
      setStreamingReasoningContent('')
      setStreamingToolCalls([])
      setIsStreamingReasoningExpanded(false)

    } catch (error) {
      showToast('Failed to edit message.', 'error')
      console.error('Failed to edit message:', error)

      // Don't show error message if request was aborted (user clicked stop)
      if (error instanceof Error && error.name === 'AbortError') {
        console.log('Request was aborted by user')
      } else {
        // Create error message with retry capability
        const errorMessage: Message = {
          id: generateId(),
          role: 'assistant',
          content: `Edit failed: ${error instanceof Error ? error.message : 'Unknown error occurred'}`,
          timestamp: Date.now(),
          error: error instanceof Error ? error.message : 'Unknown error occurred',
          canRetry: true
        }

        // Save error message to session
        if (currentSessionId) {
          const session = sessions.find(s => s.id === currentSessionId)
          if (session) {
            const sessionWithError = {
              ...session,
              messages: [...session.messages, errorMessage],
              updatedAt: Date.now()
            }

            try {
              await dbManager.saveSession(sessionWithError)
              setSessions(prev => prev.map(s =>
                s.id === currentSessionId ? sessionWithError : s
              ))
            } catch (saveError) {
              console.error('Failed to save error message:', saveError)
            }
          }
        }
      }

      setIsLoading(false)
      setStreamingContent('')
      setStreamingReasoningContent('')
      setStreamingToolCalls([])
      setIsStreamingReasoningExpanded(false)
      setShowAIMessageBox(false)

      // 清理AI消息框显示的timeout
      if (aiMessageTimeoutRef.current) {
        clearTimeout(aiMessageTimeoutRef.current)
        aiMessageTimeoutRef.current = null
      }
    }
  }

  const handleMarkToolFailed = async (toolCallId: string, error: string) => {
    if (!currentSessionId) return

    const session = sessions.find(s => s.id === currentSessionId)
    if (!session) return

    const updatedSession = {
      ...session,
      messages: session.messages.map(msg => {
        const agentMsg = msg as AgentMessage
        if (agentMsg.toolCallExecutions) {
          return {
            ...agentMsg,
            toolCallExecutions: agentMsg.toolCallExecutions.map(exec =>
              exec.toolCall.id === toolCallId
                ? { ...exec, status: 'failed' as const, error, timestamp: Date.now() }
                : exec
            )
          }
        }
        return msg
      }),
      updatedAt: Date.now()
    }

    try {
      await dbManager.saveSession(updatedSession)
      setSessions(prev => prev.map(s =>
        s.id === currentSessionId ? updatedSession : s
      ))

      // Check if all tool calls are now completed
      if (checkAllToolCallsCompleted(updatedSession)) {
        // Process all tool results and send to AI
        await processAllToolResults(updatedSession)
      }
    } catch (error) {
      console.error('Failed to save tool error:', error)
    }
  }



  // Check if current model is properly configured
  const currentModelConfig = getCurrentModelConfig()
  const isConfigured = currentModelConfig.endpoint.trim() && (currentModelConfig.apiKey.trim() || !currentModelConfig.endpoint.includes('openai.com'))

  // No automatic session creation - sessions are created when user sends first message

  // Prevent hydration issues by not rendering until mounted
  if (!isMounted) {
    return null
  }

  return (
    <div className="flex h-screen bg-background">
      {/* Session Manager */}
      <SessionManager
        sessions={sessions}
        currentSessionId={currentSessionId}
        agents={agents}
        isNewChatDisabled={showNewChatOverlay}
        onSessionSelect={handleSessionSelect}
        onSessionDelete={deleteSession}
        onSessionRename={renameSession}
        onNewChat={createNewSession}
      />

      {/* Main Chat Area */}
      <div className="flex-1 flex flex-col min-w-[600px]">
        {showNewChatOverlay ? (
          /* New Chat Overlay */
          <NewChatOverlay
            agents={agents}
            currentAgentId={currentAgentId}
            onSendMessage={handleOverlaySendMessage}
            onCreateAgent={() => setShowAgentModal(true)}
            onAgentSelect={handleAgentSelect}
            shouldFocus={showNewChatOverlay}
            tools={tools}
            autoMode={autoMode}
            onAutoModeChange={setAutoMode}
          />
        ) : (
          <>
            {/* Chat Controls */}
            <ChatControls
              agents={agents}
              currentAgentId={currentAgentId}
              tools={tools}
              authorizations={authorizations}
              hasMessages={!!(currentSession?.messages.length)}
              apiConfig={config}
              onAgentSelect={handleAgentSelect}
              onAgentInstructionUpdate={handleAgentInstructionUpdate}
              onAgentToolsUpdate={handleAgentToolsUpdate}
              onCreateAgent={() => setShowAgentModal(true)}
              onSystemPromptEdit={() => setShowSystemPromptModal(true)}
            />

            {/* Messages */}
            <ChatMessages
              messages={currentSession?.messages || []}
              isLoading={isLoading}
              showAIMessageBox={showAIMessageBox}
              streamingContent={streamingContent}
              streamingReasoningContent={streamingReasoningContent}
              isStreamingReasoningExpanded={isStreamingReasoningExpanded}
              streamingToolCalls={streamingToolCalls}
              expandedReasoningMessages={expandedReasoningMessages}
              isInActiveConversation={isInActiveConversation}
              reasoningDuration={reasoningDuration}
              formatReasoningDuration={formatReasoningDuration}
              currentAgent={currentAgentWithTools}
              tools={tools}
              authorizations={authorizations}
              scrollToBottomTrigger={scrollToBottomTrigger}
              scrollToTopTrigger={scrollToTopTrigger}
              forceScrollTrigger={forceScrollTrigger}
              onProvideToolResult={handleProvideToolResult}
              onMarkToolFailed={handleMarkToolFailed}
              onRetryMessage={handleRetryMessage}
              onDeleteMessage={handleDeleteMessage}
              onEditMessage={handleEditMessage}
              onToggleReasoningExpansion={toggleReasoningExpansion}
              onToggleStreamingReasoningExpansion={() => setIsStreamingReasoningExpanded(!isStreamingReasoningExpanded)}
              onScrollToBottom={handleScrollToBottom}
              onShowScrollToBottomChange={handleShowScrollToBottomChange}
              onScrollToBottomClick={handleScrollToBottomClick}
              onShowScrollToTopChange={handleShowScrollToTopChange}
              onScrollToTopClick={handleScrollToTopClick}
<<<<<<< HEAD
=======
              autoMode={autoMode}
>>>>>>> 4df89c49
            />

            {/* Input */}
            <ChatInput
              ref={chatInputRef}
              onSendMessage={handleSendMessage}
              isLoading={isLoading}
              onStop={handleStop}
              disabled={!isConfigured || (hasPendingToolCalls() && !autoMode)}
              disabledReason={hasPendingToolCalls() && !autoMode ? "Please respond to the tool calls above..." : undefined}
              currentAgent={currentAgentWithTools}
              tools={tools}
              selectedToolIds={selectedToolIds}
              onToolsChange={handleToolsChange}
              autoMode={autoMode}
              onAutoModeChange={setAutoMode}
            />
          </>
        )}
      </div>

      {/* Accordion Panel */}
      <AccordionPanel
        config={config}
        agents={agents}
        tools={tools}
        authorizations={authorizations}
        onConfigChange={setConfig}
        onAgentCreate={() => setShowAgentModal(true)}
        onAgentUpdate={updateAgent}
        onAgentDelete={deleteAgent}
        onAgentReorder={reorderAgents}
        onToolCreate={createTool}
        onToolUpdate={(tool: Tool) => updateTool(tool.id, tool)}
        onToolDelete={deleteTool}
        onAuthorizationCreate={createAuthorization}
        onAuthorizationUpdate={updateAuthorization}
        onAuthorizationDelete={deleteAuthorization}
        onExport={() => setShowExportModal(true)}
        onImport={() => setShowImportModal(true)}
      />

      {/* Modals */}
      <AgentFormModal
        isOpen={showAgentModal}
        onClose={() => setShowAgentModal(false)}
        tools={tools}
        authorizations={authorizations}
        onAgentCreate={createAgent}
        onToolCreate={createTool}
      />



      <ExportModal
        isOpen={showExportModal}
        onClose={() => setShowExportModal(false)}
        agents={agents}
        tools={tools}
      />

      <ImportModal
        isOpen={showImportModal}
        onClose={() => setShowImportModal(false)}
        onImport={handleImport}
        existingAgents={agents}
        existingTools={tools}
      />

      <SystemPromptModal
        isOpen={showSystemPromptModal}
        onClose={() => setShowSystemPromptModal(false)}
        initialPrompt={currentSession?.systemPrompt || config.systemPrompt}
        onSave={handleSystemPromptSave}
      />

      <ToastContainer />

      {/* Scroll to top button - fixed position at top */}
      {showScrollToTop && !showNewChatOverlay && (
        <div className="fixed top-20 left-1/2 transform -translate-x-1/2 z-10">
          <button
            onClick={handleScrollToTopClick}
            className="w-10 h-10 bg-white/50 backdrop-blur-sm border border-gray-200 rounded-full shadow-lg hover:bg-white hover:shadow-xl transition-all duration-200 flex items-center justify-center group"
            aria-label="Scroll to the top"
          >
            <svg
              className="w-5 h-5 text-gray-600 group-hover:text-gray-800 transition-colors"
              fill="none"
              stroke="currentColor"
              viewBox="0 0 24 24"
            >
              <path strokeLinecap="round" strokeLinejoin="round" strokeWidth={2} d="M5 10l7-7m0 0l7 7m-7-7v18" />
            </svg>
          </button>
        </div>
      )}

      {/* Scroll to bottom button - fixed position */}
      {showScrollToBottom && (
        <div className="fixed bottom-40 left-1/2 transform -translate-x-1/2 z-10">
          <button
            onClick={handleScrollToBottomClick}
            className="w-10 h-10 bg-white/50 backdrop-blur-sm border border-gray-200 rounded-full shadow-lg hover:bg-white hover:shadow-xl transition-all duration-200 flex items-center justify-center group"
            aria-label="Scroll to the bottom"
          >
            <svg
              className="w-5 h-5 text-gray-600 group-hover:text-gray-800 transition-colors"
              fill="none"
              stroke="currentColor"
              viewBox="0 0 24 24"
            >
              <path strokeLinecap="round" strokeLinejoin="round" strokeWidth={2} d="M19 14l-7 7m0 0l-7-7m7 7V3" />
            </svg>
          </button>
        </div>
      )}
    </div>
  )
}<|MERGE_RESOLUTION|>--- conflicted
+++ resolved
@@ -2701,10 +2701,7 @@
               onScrollToBottomClick={handleScrollToBottomClick}
               onShowScrollToTopChange={handleShowScrollToTopChange}
               onScrollToTopClick={handleScrollToTopClick}
-<<<<<<< HEAD
-=======
               autoMode={autoMode}
->>>>>>> 4df89c49
             />
 
             {/* Input */}
