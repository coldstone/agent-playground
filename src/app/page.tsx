'use client'

import React, { useState, useEffect, useRef } from 'react'
import { APIConfig, Message, ChatSession, Agent, Tool, AgentMessage, ToolCall } from '@/types'
import { DEFAULT_CONFIG, MODEL_PROVIDERS, generateId } from '@/lib'
import { OpenAIClient } from '@/lib/clients'
import { TitleGenerator } from '@/lib/generators'
import { IndexedDBManager } from '@/lib/storage'
import { AccordionPanel } from '@/components/config'
import { ChatMessages, ChatInput, ChatInputRef, ChatControls, SessionManager, NewChatOverlay } from '@/components/chat'
import { AgentFormModal } from '@/components/agents'
import { useSystemModel } from '@/hooks/use-system-model'
import { useToast } from '@/components/ui/toast'


import { ExportModal, ImportModal, SystemPromptModal } from '@/components/modals'

export default function HomePage() {
  // Create initial config with empty provider to avoid triggering saves
  const initialConfig: APIConfig = {
    provider: '',
    endpoint: '',
    apiKey: '',
    model: '',
    ...DEFAULT_CONFIG
  }

  const [config, setConfig] = useState<APIConfig>(initialConfig)
  const [sessions, setSessions] = useState<ChatSession[]>([])
  const [currentSessionId, setCurrentSessionId] = useState<string | null>(null)
  const [isLoading, setIsLoading] = useState(false)
  const [streamingContent, setStreamingContent] = useState('')
  const [streamingReasoningContent, setStreamingReasoningContent] = useState('')
  const [streamingToolCalls, setStreamingToolCalls] = useState<ToolCall[]>([])

  const [agents, setAgents] = useState<Agent[]>([])
  const [currentAgentId, setCurrentAgentId] = useState<string | null>(null)
  const [tools, setTools] = useState<Tool[]>([])
  const [dbManager] = useState(() => IndexedDBManager.getInstance())

  const [isMounted, setIsMounted] = useState(false)
  const [showAgentModal, setShowAgentModal] = useState(false)

  const [showExportModal, setShowExportModal] = useState(false)
  const [showImportModal, setShowImportModal] = useState(false)
  const [showNewChatOverlay, setShowNewChatOverlay] = useState(true) 

  const { showToast, ToastContainer } = useToast()

  // System Model hook for AI generation
  const { getSystemModelConfig } = useSystemModel()
  const [expandedReasoningMessages, setExpandedReasoningMessages] = useState<Set<string>>(new Set())
  const [isStreamingReasoningExpanded, setIsStreamingReasoningExpanded] = useState(false)
  const [isInActiveConversation, setIsInActiveConversation] = useState(false)

  const [reasoningDuration, setReasoningDuration] = useState<number | null>(null)
  const [scrollToBottomTrigger, setScrollToBottomTrigger] = useState(0)
  const [forceScrollTrigger, setForceScrollTrigger] = useState<number>()
  const [showAIMessageBox, setShowAIMessageBox] = useState(false)
  const [showScrollToBottom, setShowScrollToBottom] = useState(false)
  const abortControllerRef = useRef<AbortController | null>(null)
  const chatInputRef = useRef<ChatInputRef>(null)
  const aiMessageTimeoutRef = useRef<NodeJS.Timeout | null>(null)
  const hasApiResponseStartedRef = useRef(false)
  const isInitializedFromOverlayRef = useRef(false)

  // Tool selection for no-agent mode
  const [selectedToolIds, setSelectedToolIds] = useState<string[]>([])

  // System prompt modal
  const [showSystemPromptModal, setShowSystemPromptModal] = useState(false)

  // 格式化思考时长
  const formatReasoningDuration = (durationMs: number) => {
    const seconds = durationMs / 1000
    if (seconds < 60) {
      return `${seconds.toFixed(1)}s`
    } else {
      const minutes = Math.floor(seconds / 60)
      const remainingSeconds = Math.floor(seconds % 60)
      return `${minutes}m ${remainingSeconds}s`
    }
  }

  // 处理推理框展开/收起
  const toggleReasoningExpansion = (messageId: string) => {
    setExpandedReasoningMessages(prev => {
      const newSet = new Set(prev)
      if (newSet.has(messageId)) {
        newSet.delete(messageId)
      } else {
        newSet.add(messageId)
      }
      return newSet
    })
  }

  // Set mounted state to avoid hydration issues
  useEffect(() => {
    setIsMounted(true)
  }, [])

  // Validate and cleanup models in IndexedDB against current providers
  const validateAndCleanupModels = async () => {
    try {
      // Get all valid models from current providers
      const validModelIds = new Set<string>()
      MODEL_PROVIDERS.forEach(provider => {
        if (provider.models) {
          provider.models.forEach(model => {
            validModelIds.add(`${provider.name}-${model}`)
          })
        }
      })

      // Get all available models from IndexedDB
      const availableModels = await dbManager.getAllAvailableModels()

      // Find models that are no longer valid
      const modelsToRemove: string[] = []
      availableModels.forEach(availableModel => {
        if (!validModelIds.has(availableModel.id)) {
          modelsToRemove.push(availableModel.id)
        }
      })

      // Remove invalid models from IndexedDB
      if (modelsToRemove.length > 0) {
        console.log('Removing invalid models from IndexedDB:', modelsToRemove)
        for (const modelId of modelsToRemove) {
          await dbManager.deleteAvailableModel(modelId)
        }
      }

      // Check if current model is still valid
      const currentModelStr = localStorage.getItem('agent-playground-current-model')
      if (currentModelStr) {
        try {
          const currentModel = JSON.parse(currentModelStr)
          const currentModelKey = `${currentModel.provider}-${currentModel.model}`
          if (!validModelIds.has(currentModelKey)) {
            console.warn('Current model is no longer valid, clearing:', currentModel)
            localStorage.removeItem('agent-playground-current-model')
          }
        } catch (error) {
          console.warn('Failed to parse current model, clearing:', error)
          localStorage.removeItem('agent-playground-current-model')
        }
      }

      // Check if system model is still valid
      const systemModelStr = localStorage.getItem('agent-playground-system-model')
      if (systemModelStr) {
        try {
          const systemModel = JSON.parse(systemModelStr)
          const systemModelKey = `${systemModel.provider}-${systemModel.model}`
          if (!validModelIds.has(systemModelKey)) {
            console.log('System model is no longer valid, clearing:', systemModel)
            localStorage.removeItem('agent-playground-system-model')
          }
        } catch (error) {
          console.warn('Failed to parse system model, clearing:', error)
          localStorage.removeItem('agent-playground-system-model')
        }
      }
    } catch (error) {
      console.warn('Failed to validate and cleanup models:', error)
    }
  }

  // Load data from IndexedDB and localStorage on mount
  useEffect(() => {
    if (!isMounted) return

    const loadData = async () => {
      try {
        // Initialize IndexedDB first
        await dbManager.init()

        // Validate and clean up available models
        await validateAndCleanupModels()

        // Load current provider from localStorage
        const savedProviderName = localStorage.getItem('agent-playground-current-provider')
        const provider = savedProviderName
          ? MODEL_PROVIDERS.find(p => p.name === savedProviderName) || MODEL_PROVIDERS[0]
          : MODEL_PROVIDERS[0]

        // Load provider-specific configuration from IndexedDB
        const providerConfig = await dbManager.getProviderConfig(provider.name)

        // Load common settings from localStorage
        const llmConfigStr = localStorage.getItem('agent-playground-llm-config')
        const llmConfig = llmConfigStr ? JSON.parse(llmConfigStr) : {}

        const systemPrompt = llmConfig.systemPrompt || DEFAULT_CONFIG.systemPrompt
        const temperature = llmConfig.temperature || DEFAULT_CONFIG.temperature
        const maxTokens = llmConfig.maxTokens || DEFAULT_CONFIG.maxTokens
        const topP = llmConfig.topP || DEFAULT_CONFIG.topP
        const frequencyPenalty = llmConfig.frequencyPenalty || DEFAULT_CONFIG.frequencyPenalty
        const presencePenalty = llmConfig.presencePenalty || DEFAULT_CONFIG.presencePenalty

        // Load API keys from localStorage
        const apiKeysStr = localStorage.getItem('agent-playground-api-keys')
        const apiKeys = apiKeysStr ? JSON.parse(apiKeysStr) : {}
        const apiKey = apiKeys[provider.name] || ''

        // Build final configuration
        let finalConfig: APIConfig

        if (provider.name === 'Custom') {
          // For Custom provider, all configuration comes from IndexedDB
          finalConfig = {
            provider: provider.name,
            endpoint: providerConfig?.endpoint || '',
            apiKey,
            model: providerConfig?.currentModel || 'custom-model',
            systemPrompt,
            temperature,
            maxTokens,
            topP,
            frequencyPenalty,
            presencePenalty
          }
        } else {
          finalConfig = {
            provider: provider.name,
            endpoint: providerConfig?.endpoint || provider.endpoint,
            apiKey,
            model: providerConfig?.currentModel || provider.defaultModel,
            systemPrompt,
            temperature,
            maxTokens,
            topP,
            frequencyPenalty,
            presencePenalty
          }
        }

        setConfig(finalConfig)

        // Only save provider to localStorage if it wasn't already saved
        if (!savedProviderName) {
          localStorage.setItem('agent-playground-current-provider', provider.name)
        }

        // Load all data in parallel
        const [loadedSessions, loadedAgents, loadedTools] = await Promise.all([
          dbManager.getAllSessions(),
          dbManager.getAllAgents(),
          dbManager.getAllTools()
        ])

        setSessions(loadedSessions)
        setAgents(loadedAgents)
        setTools(loadedTools)

        // Don't auto-load previous session - always start with new chat overlay
        // Clear any saved session state
        localStorage.removeItem('agent-playground-current-session')
        localStorage.removeItem('agent-playground-current-agent')



      } catch (error) {
        console.error('Failed to load data from IndexedDB:', error)
      }
    }

    loadData()
  }, [isMounted])

  // Save provider selection when it changes (but not during initial load)
  useEffect(() => {
    if (config.provider && config.provider !== '') {
      localStorage.setItem('agent-playground-current-provider', config.provider)
    }
  }, [config.provider])

  useEffect(() => {
    if (currentSessionId) {
      localStorage.setItem('agent-playground-current-session', currentSessionId)
    }
  }, [currentSessionId])

  useEffect(() => {
    if (currentAgentId) {
      localStorage.setItem('agent-playground-current-agent', currentAgentId)
    }
  }, [currentAgentId])

  // Reset active conversation state when session changes
  useEffect(() => {
    setIsInActiveConversation(false)
  }, [currentSessionId])

  const currentSession = sessions.find(s => s.id === currentSessionId)
  const currentAgent = currentAgentId ? agents.find(a => a.id === currentAgentId) : null

  // Get current agent with latest tool information
  const currentAgentWithTools = currentAgent ? {
    ...currentAgent,
    tools: currentAgent.tools
      .map(toolId => tools.find(t => t.id === toolId))
      .filter((tool): tool is Tool => tool !== undefined)
  } : null

  const createNewSession = async () => {
    // Clear current session and show the new chat overlay
    setCurrentSessionId(null)
    setCurrentAgentId(null)
    setShowNewChatOverlay(true)
  }

  const handleOverlaySendMessage = async (content: string, agentId: string | null, toolIds?: string[]) => {
    // Set the current agent (but don't create session yet)
    setCurrentAgentId(agentId)

    // Set selected tools for no-agent mode
    if (!agentId && toolIds) {
      setSelectedToolIds(toolIds)
    }

    // Clear current session so handleSendMessage will create a new one
    setCurrentSessionId(null)

    // Close the overlay immediately to show the chat interface
    setShowNewChatOverlay(false)

    setIsLoading(true)
    setStreamingContent('')
    setStreamingToolCalls([])
    setShowAIMessageBox(false)
    hasApiResponseStartedRef.current = false
    isInitializedFromOverlayRef.current = true

    aiMessageTimeoutRef.current = setTimeout(() => {
      setShowAIMessageBox(true)
    }, 500)

    // Send the message - this will create the session with the first message
    await handleSendMessage(content, toolIds)
  }

  const deleteSession = async (sessionId: string) => {
    try {
      await dbManager.deleteSession(sessionId)
      setSessions(prev => prev.filter(s => s.id !== sessionId))

      if (currentSessionId === sessionId) {
        const remainingSessions = sessions.filter(s => s.id !== sessionId)
        setCurrentSessionId(remainingSessions.length > 0 ? remainingSessions[0].id : null)
      }
      showToast('Session deleted.', 'success')
    } catch (error) {
      showToast('Failed to delete session.', 'error')
      console.error('Failed to delete session:', error)

    }
  }

  const renameSession = async (sessionId: string, newName: string) => {
    const session = sessions.find(s => s.id === sessionId)
    if (!session) return

    const updatedSession = { ...session, name: newName, updatedAt: Date.now() }

    try {
      await dbManager.saveSession(updatedSession)
      setSessions(prev => prev.map(s =>
        s.id === sessionId ? updatedSession : s
      ))
    } catch (error) {
      showToast('Failed to rename session.', 'error')
      console.error('Failed to rename session:', error)
    }
  }





  // Agent management functions
  const createAgent = async (agentData: Omit<Agent, 'id' | 'createdAt' | 'updatedAt'>): Promise<string> => {
    const newAgent: Agent = {
      ...agentData,
      id: generateId(),
      createdAt: Date.now(),
      updatedAt: Date.now()
    }

    try {
      await dbManager.saveAgent(newAgent)
      setAgents(prev => [...prev, newAgent])

      // Auto-select the newly created agent if we're in new chat overlay
      if (showNewChatOverlay) {
        setCurrentAgentId(newAgent.id)
      }

      return newAgent.id
    } catch (error) {
      showToast('Failed to create agent.', 'error')
      console.error('Failed to create agent:', error)
      throw error // Re-throw the error to maintain the Promise<string> return type
    }
  }

  const updateAgent = async (agentId: string, updates: Partial<Agent>) => {
    const updatedAgent = agents.find(a => a.id === agentId)
    if (!updatedAgent) return

    const newAgent = { ...updatedAgent, ...updates, updatedAt: Date.now() }

    try {
      await dbManager.saveAgent(newAgent)
      setAgents(prev => prev.map(agent =>
        agent.id === agentId ? newAgent : agent
      ))
    } catch (error) {
      showToast('Failed to update agent.', 'error')
      console.error('Failed to update agent:', error)
    }
  }

  const handleAgentInstructionUpdate = async (agentId: string, instruction: string) => {
    try {
      await updateAgent(agentId, { systemPrompt: instruction })
    } catch (error) {
      console.error('Failed to update agent instruction:', error)
    }
  }

  const handleAgentToolsUpdate = async (agentId: string, toolIds: string[]) => {
    try {
      await updateAgent(agentId, { tools: toolIds })
    } catch (error) {
      console.error('Failed to update agent tools:', error)
    }
  }

  const deleteAgent = async (agentId: string) => {
    try {
      await dbManager.deleteAgent(agentId)
      setAgents(prev => prev.filter(agent => agent.id !== agentId))
      if (currentAgentId === agentId) {
        setCurrentAgentId(null)
      }
    } catch (error) {
      showToast('Failed to delete agent.', 'error')
      console.error('Failed to delete agent:', error)
    }
  }

  const reorderAgents = async (reorderedAgents: Agent[]) => {
    try {
      // Update the order in state immediately for UI responsiveness
      setAgents(reorderedAgents)

      // Save the new order to IndexedDB
      for (let i = 0; i < reorderedAgents.length; i++) {
        const agent = reorderedAgents[i]
        const updatedAgent = { ...agent, order: i, updatedAt: Date.now() }
        await dbManager.saveAgent(updatedAgent)
      }
    } catch (error) {
      showToast('Failed to reorder agents.', 'error')
      console.error('Failed to reorder agents:', error)
      // Reload agents from DB on error
      try {
        const loadedAgents = await dbManager.getAllAgents()
        setAgents(loadedAgents)
      } catch (reloadError) {
        console.error('Failed to reload agents:', reloadError)
      }
    }
  }

  // Tool management functions
  const createTool = async (toolData: Omit<Tool, 'id' | 'createdAt' | 'updatedAt'> | Tool): Promise<Tool> => {
    // If toolData already has an id, we need to replace it with a new one
    const newTool: Tool = {
      ...toolData,
      id: generateId(),
      createdAt: Date.now(),
      updatedAt: Date.now()
    }

    try {
      await dbManager.saveTool(newTool)
      setTools(prev => [...prev, newTool])
      return newTool
    } catch (error) {
      showToast('Failed to create tool.', 'error')
      console.error('Failed to create tool:', error)
      throw error // Re-throw the error to maintain the Promise<Tool> return type
    }
  }

  const updateTool = async (toolId: string, updates: Partial<Tool>) => {
    const updatedTool = tools.find(t => t.id === toolId)
    if (!updatedTool) return

    const newTool = { ...updatedTool, ...updates, updatedAt: Date.now() }

    try {
      await dbManager.saveTool(newTool)
      setTools(prev => prev.map(tool =>
        tool.id === toolId ? newTool : tool
      ))
    } catch (error) {
      showToast('Failed to update tool.', 'error')
      console.error('Failed to update tool:', error)
    }
  }

  const deleteTool = async (toolId: string) => {
    try {
      await dbManager.deleteTool(toolId)
      setTools(prev => prev.filter(tool => tool.id !== toolId))

      // Also remove from agents and save them
      const updatedAgents = agents.map(agent => ({
        ...agent,
        tools: agent.tools.filter(toolIdInAgent => toolIdInAgent !== toolId),
        updatedAt: Date.now()
      })).filter(agent => agent.tools.length !== agents.find(a => a.id === agent.id)?.tools.length)

      // Save updated agents to IndexedDB
      for (const agent of updatedAgents) {
        await dbManager.saveAgent(agent)
      }

      setAgents(prev => prev.map(agent => ({
        ...agent,
        tools: agent.tools.filter(toolIdInAgent => toolIdInAgent !== toolId),
        updatedAt: Date.now()
      })))
      showToast('Tool deleted.', 'success')
    } catch (error) {
      showToast('Failed to delete tool.', 'error')
      console.error('Failed to delete tool:', error)
    }
  }

  // Import/Export functions
  const handleImport = async (importAgents: Agent[], importTools: Tool[]) => {
    try {
      // Import tools first (agents may reference them)
      for (const tool of importTools) {
        await dbManager.saveTool(tool)
      }

      // Import agents
      for (const agent of importAgents) {
        await dbManager.saveAgent(agent)
      }

      // Reload data from database
      const [loadedAgents, loadedTools] = await Promise.all([
        dbManager.getAllAgents(),
        dbManager.getAllTools()
      ])

      setAgents(loadedAgents)
      setTools(loadedTools)

      showToast(`Imported ${importAgents.length} agents and ${importTools.length} tools`, 'success')
    } catch (error) {
      showToast('Failed to import data.', 'error')
      console.error('Failed to import data:', error)
    }
  }

  // Continue conversation after tool execution
  const continueConversationAfterTool = async (sessionData: ChatSession) => {
    setIsLoading(true)
    setStreamingContent('')
    setStreamingToolCalls([])
    setShowAIMessageBox(false)
    hasApiResponseStartedRef.current = false

    aiMessageTimeoutRef.current = setTimeout(() => {
      setShowAIMessageBox(true)
    }, 500)

    // Create new AbortController for this request
    abortControllerRef.current = new AbortController()

    try {
      // Get tools based on current mode (agent or no-agent)
      const currentTools = getCurrentTools()

      // Get complete config for current model (includes correct endpoint and API key)
      const currentConfig = getCurrentModelConfig()

      const client = new OpenAIClient(currentConfig, currentTools, currentConfig.provider)

      // Filter out any existing system messages from history to avoid conflicts
      const messagesWithoutSystem = sessionData.messages.filter(m => m.role !== 'system')

      // Use agent system prompt if in agent mode, otherwise use config system prompt
      // When agent is selected, ONLY use agent's system prompt, ignore config system prompt
      const systemPrompt = currentAgent ? currentAgent.systemPrompt : config.systemPrompt
      const allMessages = systemPrompt.trim()
        ? [{ id: generateId(), role: 'system' as const, content: systemPrompt, timestamp: Date.now() }, ...messagesWithoutSystem]
        : messagesWithoutSystem

      let assistantContent = ''
      let reasoningContent = ''
      let toolCalls: ToolCall[] = []
      let usage: any = null
      let localReasoningStartTime: number | null = null
      let localReasoningDuration: number | null = null

      // Stream the response
      for await (const chunk of client.streamChatCompletion(allMessages, abortControllerRef.current.signal)) {
        if (!hasApiResponseStartedRef.current) {
          hasApiResponseStartedRef.current = true
          if (!showAIMessageBox) {
            setShowAIMessageBox(true)
          }
          if (aiMessageTimeoutRef.current) {
            clearTimeout(aiMessageTimeoutRef.current)
            aiMessageTimeoutRef.current = null
          }
        }

        if (chunk.reasoningContent) {
          if (!localReasoningStartTime) {
            localReasoningStartTime = Date.now()
          }
          reasoningContent += chunk.reasoningContent
          setStreamingReasoningContent(reasoningContent)
          setIsStreamingReasoningExpanded(true)
          setIsInActiveConversation(true)
        }
        if (chunk.content) {
          if (reasoningContent && localReasoningStartTime && !localReasoningDuration) {
            localReasoningDuration = Date.now() - localReasoningStartTime
            setReasoningDuration(localReasoningDuration)
          }
          assistantContent += chunk.content
          setStreamingContent(assistantContent)
        }
        if (chunk.usage) {
          usage = chunk.usage
        }
        if (chunk.toolCalls) {
          // Handle tool calls streaming according to OpenAI API format
          const updatedToolCalls = [...toolCalls]

          for (const rawToolCall of chunk.toolCalls) {
            // Cast to handle OpenAI streaming format which includes index
            const streamingToolCall = rawToolCall as any

            // Use index to find existing tool call (OpenAI streaming uses index)
            const targetIndex = streamingToolCall.index !== undefined ? streamingToolCall.index :
                               updatedToolCalls.findIndex(tc => tc.id === streamingToolCall.id)

            if (targetIndex >= 0 && updatedToolCalls[targetIndex]) {
              // Update existing tool call - append arguments
              const existing = updatedToolCalls[targetIndex]
              updatedToolCalls[targetIndex] = {
                ...existing,
                function: {
                  ...existing.function,
                  arguments: (existing.function?.arguments || '') + (streamingToolCall.function?.arguments || '')
                }
              }
            } else {
              // First chunk with complete structure - create new tool call
              const completeToolCall: ToolCall = {
                id: streamingToolCall.id || `call_${Date.now()}`,
                type: 'function',
                function: {
                  name: streamingToolCall.function?.name || 'unknown',
                  arguments: streamingToolCall.function?.arguments || ''
                }
              }

              // Insert at correct index or append
              if (streamingToolCall.index !== undefined) {
                updatedToolCalls[streamingToolCall.index] = completeToolCall
              } else {
                updatedToolCalls.push(completeToolCall)
              }
            }
          }

          toolCalls = updatedToolCalls
          // Show streaming tool calls immediately (with typing effect for arguments)
          setStreamingToolCalls([...updatedToolCalls])
        }
      }

      // Filter out incomplete tool calls (those without arguments)
      const completeToolCalls = toolCalls.filter(tc =>
        tc.function?.arguments && tc.function.arguments.trim() !== ''
      )

      // 流结束后，如果有推理内容，设置为非活跃状态以显示收起/展开按钮
      if (reasoningContent) {
        setIsInActiveConversation(false)
      }

      // Save the assistant message with tool calls only after streaming is complete
      if (assistantContent || completeToolCalls.length > 0) {
        const agentMessage: AgentMessage = {
          id: generateId(),
          role: 'assistant',
          content: assistantContent,
          timestamp: Date.now(),
          toolCalls: completeToolCalls.length > 0 ? completeToolCalls : undefined,
          toolCallExecutions: completeToolCalls.length > 0 ? completeToolCalls.map(tc => ({
            id: generateId(),
            toolCall: tc,
            status: 'pending' as const,
            timestamp: Date.now()
          })) : undefined,
          usage: usage || undefined,
          reasoningContent: reasoningContent || undefined,
          reasoningDuration: localReasoningDuration || undefined,
          provider: currentConfig.provider,
          model: currentConfig.model
        }

        // Clear streaming states after creating the message
        setStreamingContent('')
        setStreamingReasoningContent('')
        setStreamingToolCalls([])
        setIsStreamingReasoningExpanded(false)
        setReasoningDuration(null)

        // Save the assistant message to the session
        // Get the latest session data to preserve any title changes
        const latestSessionData = await dbManager.getSession(sessionData.id)
        const baseSessionData = latestSessionData || sessionData

        const finalUpdatedSession = {
          ...baseSessionData,
          messages: [...baseSessionData.messages, agentMessage],
          updatedAt: Date.now()
        }

        try {
          await dbManager.saveSession(finalUpdatedSession)
          setSessions(prev => prev.map(s =>
            s.id === sessionData.id ? finalUpdatedSession : s
          ))
        } catch (error) {
          console.error('Failed to save assistant message:', error)
        }
      } else {
        // Clear streaming states even if no message to save
        setStreamingContent('')
        setStreamingToolCalls([])
      }

    } catch (error) {
      console.error('Chat error:', error)

      // Don't show error message if request was aborted (user clicked stop)
      if (error instanceof Error && error.name === 'AbortError') {
        console.log('Request was aborted by user')
      } else {
        // Create error message with retry capability
        const errorMessage: Message = {
          id: generateId(),
          role: 'assistant',
          content: `Request failed: ${error instanceof Error ? error.message : 'Unknown error occurred'}`,
          timestamp: Date.now(),
          error: error instanceof Error ? error.message : 'Unknown error occurred',
          canRetry: true
        }

        // Save error message to session
        // Get the latest session data to preserve any title changes
        const latestSessionData = await dbManager.getSession(sessionData.id)
        const baseSessionData = latestSessionData || sessionData

        const sessionWithError = {
          ...baseSessionData,
          messages: [...baseSessionData.messages, errorMessage],
          updatedAt: Date.now()
        }

        try {
          await dbManager.saveSession(sessionWithError)
          setSessions(prev => prev.map(s =>
            s.id === sessionData.id ? sessionWithError : s
          ))
        } catch (saveError) {
          console.error('Failed to save error message:', saveError)
        }
      }
    } finally {
      setIsLoading(false)
      setStreamingContent('')
      setStreamingToolCalls([])
      setShowAIMessageBox(false)

      // 清理AI消息框显示的timeout
      if (aiMessageTimeoutRef.current) {
        clearTimeout(aiMessageTimeoutRef.current)
        aiMessageTimeoutRef.current = null
      }

      // Focus input after tool conversation response is complete
      setTimeout(() => {
        chatInputRef.current?.focus()
      }, 100)
    }
  }

  const handleSendMessage = async (content: string, toolIds?: string[]) => {
    // Get complete config for current model to check if it's properly configured
    const currentConfig = getCurrentModelConfig()
    if (!currentConfig.apiKey.trim() || !currentConfig.endpoint.trim()) {
      return
    }

    setScrollToBottomTrigger(prev => prev + 1)

    // Create a new session if none exists or if current session is not in sessions list (temporary session)
    let sessionId = currentSessionId
    let currentSessionData = currentSessionId ? sessions.find(s => s.id === currentSessionId) : null

    if (!sessionId || !currentSessionData) {
      const newSession: ChatSession = {
        id: sessionId || generateId(), // Use existing sessionId if available (from New Chat button)
        name: 'New Conversation',
        messages: [],
        createdAt: Date.now(),
        updatedAt: Date.now(),
        agentId: currentAgentId || undefined, // Include the current agent ID
        toolIds: !currentAgentId && toolIds ? toolIds : undefined, // Include tools for no-agent mode
        systemPrompt: !currentAgentId ? config.systemPrompt : undefined // Use LLM config system prompt for no-agent mode
      }

      // Now save to IndexedDB and add to sessions list when user sends first message
      try {
        await dbManager.saveSession(newSession)
        setSessions(prev => [newSession, ...prev])
        setCurrentSessionId(newSession.id)
        sessionId = newSession.id
        currentSessionData = newSession
      } catch (error) {
        console.error('Failed to create session:', error)
        return
      }
    }

    if (!currentSessionData) {
      console.error('No session data available')
      return
    }

    // Create user message
    const userMessage: Message = {
      id: generateId(),
      role: 'user',
      content,
      timestamp: Date.now()
    }

    // Update the session data with the new user message
    let updatedSessionData = {
      ...currentSessionData,
      messages: [...currentSessionData.messages, userMessage],
      updatedAt: Date.now()
    }

    // Save the updated session with user message
    try {
      await dbManager.saveSession(updatedSessionData)
      setSessions(prev => prev.map(s =>
        s.id === sessionId ? updatedSessionData : s
      ))

      // Start title generation in parallel (non-blocking) if session name is still "New Conversation"
      if (updatedSessionData.name === 'New Conversation' && content.trim()) {
        // Add 100ms delay before starting title generation as requested
        setTimeout(() => {
          // Completely isolate title generation to prevent any interference with AI responses
          (async () => {
            try {
              const systemModelConfig = getSystemModelConfig()
              if (!systemModelConfig) {
                console.warn('No system model configured, skipping title generation')
                return
              }

              const titleGenerator = new TitleGenerator(systemModelConfig, systemModelConfig.provider)
              const newTitle = await titleGenerator.generateTitle(content)

              if (newTitle && newTitle !== 'New Conversation') {
                // Get the latest session data to avoid overwriting AI responses
                const latestSession = await dbManager.getSession(sessionId)
                if (latestSession && latestSession.name === 'New Conversation') {
                  const sessionWithTitle = {
                    ...latestSession,
                    name: newTitle,
                    updatedAt: Date.now()
                  }

                  await dbManager.saveSession(sessionWithTitle)
                  setSessions(prev => prev.map(s =>
                    s.id === sessionId ? sessionWithTitle : s
                  ))
                }
              }
            } catch (titleError) {
              console.error('Failed to generate title from user message:', titleError)
              // Title generation failure should never affect AI responses
            }
          })().catch(error => {
            console.error('Title generation process failed:', error)
            // Completely isolated error handling
          })
        }, 100)
      }
    } catch (error) {
      showToast('Failed to save user message.', 'error')
      console.error('Failed to save user message:', error)
      return
    }

    // 只有在不是从覆盖层初始化时才设置状态（避免与handleOverlaySendMessage重复设置）
    if (!isInitializedFromOverlayRef.current) {
      setIsLoading(true)
      setStreamingContent('')
      setStreamingToolCalls([])
      setShowAIMessageBox(false)
      hasApiResponseStartedRef.current = false

      aiMessageTimeoutRef.current = setTimeout(() => {
        setShowAIMessageBox(true)
      }, 500)
    }

    // 重置覆盖层标志
    isInitializedFromOverlayRef.current = false

    // Create new AbortController for this request
    abortControllerRef.current = new AbortController()

    try {
      // Get tools for agent mode or no-agent mode
      let availableTools: Tool[] = []
      if (currentAgentWithTools) {
        // Agent mode: use agent's tools
        availableTools = currentAgentWithTools.tools
      } else {
        // No-agent mode: use selected tools from session or current selection
        const sessionToolIds = updatedSessionData.toolIds || toolIds || []
        availableTools = tools.filter(tool => sessionToolIds.includes(tool.id))
      }

      // Get complete config for current model (includes correct endpoint and API key)
      const currentConfig = getCurrentModelConfig()

      const client = new OpenAIClient(currentConfig, availableTools, currentConfig.provider)

      // Filter out any existing system messages from history to avoid conflicts
      const messagesWithoutSystem = updatedSessionData.messages.filter(m => m.role !== 'system')

      // Use session system prompt, agent system prompt, or config system prompt
      const systemPrompt = updatedSessionData.systemPrompt ||
                          (currentAgent ? currentAgent.systemPrompt : config.systemPrompt)


      const allMessages = systemPrompt.trim()
        ? [{ id: generateId(), role: 'system' as const, content: systemPrompt, timestamp: Date.now() }, ...messagesWithoutSystem]
        : messagesWithoutSystem

      let assistantContent = ''
      let reasoningContent = ''
      let toolCalls: ToolCall[] = []
      let usage: any = null
      let localReasoningStartTime: number | null = null
      let localReasoningDuration: number | null = null

      // Stream the response - use the messages from the session including the new user message
      for await (const chunk of client.streamChatCompletion(allMessages, abortControllerRef.current.signal)) {
        // 一旦开始接收到响应，确保AI消息框显示（只在第一次响应时处理）
        if (!hasApiResponseStartedRef.current) {
          hasApiResponseStartedRef.current = true
          if (!showAIMessageBox) {
            setShowAIMessageBox(true)
          }
          // 清理timeout，因为我们已经有响应了
          if (aiMessageTimeoutRef.current) {
            clearTimeout(aiMessageTimeoutRef.current)
            aiMessageTimeoutRef.current = null
          }
        }

        if (chunk.reasoningContent) {
          // 记录推理开始时间
          if (!localReasoningStartTime) {
            localReasoningStartTime = Date.now()
          }
          reasoningContent += chunk.reasoningContent
          setStreamingReasoningContent(reasoningContent)
          setIsStreamingReasoningExpanded(true)
          setIsInActiveConversation(true)
        }
        if (chunk.content) {
          if (reasoningContent && localReasoningStartTime && !localReasoningDuration) {
            localReasoningDuration = Date.now() - localReasoningStartTime
            setReasoningDuration(localReasoningDuration)
          }
          assistantContent += chunk.content
          setStreamingContent(assistantContent)
        }
        if (chunk.usage) {
          usage = chunk.usage
        }
        if (chunk.toolCalls) {
          // Handle tool calls streaming according to OpenAI API format
          const updatedToolCalls = [...toolCalls]

          for (const rawToolCall of chunk.toolCalls) {
            // Cast to handle OpenAI streaming format which includes index
            const streamingToolCall = rawToolCall as any

            // Use index to find existing tool call (OpenAI streaming uses index)
            const targetIndex = streamingToolCall.index !== undefined ? streamingToolCall.index :
                               updatedToolCalls.findIndex(tc => tc.id === streamingToolCall.id)

            if (targetIndex >= 0 && updatedToolCalls[targetIndex]) {
              // Update existing tool call - append arguments
              const existing = updatedToolCalls[targetIndex]
              updatedToolCalls[targetIndex] = {
                ...existing,
                function: {
                  ...existing.function,
                  arguments: (existing.function?.arguments || '') + (streamingToolCall.function?.arguments || '')
                }
              }
            } else {
              const completeToolCall: ToolCall = {
                id: streamingToolCall.id || `call_${Date.now()}`,
                type: 'function',
                function: {
                  name: streamingToolCall.function?.name || 'unknown',
                  arguments: streamingToolCall.function?.arguments || ''
                }
              }

              if (streamingToolCall.index !== undefined) {
                updatedToolCalls[streamingToolCall.index] = completeToolCall
              } else {
                updatedToolCalls.push(completeToolCall)
              }
            }
          }

          toolCalls = updatedToolCalls
          setStreamingToolCalls([...updatedToolCalls])
        }
      }

      const completeToolCalls = toolCalls.filter(tc =>
        tc.function?.arguments && tc.function.arguments.trim() !== ''
      )

      if (reasoningContent) {
        setIsInActiveConversation(false)
      }

      if (assistantContent || completeToolCalls.length > 0) {
        const agentMessage: AgentMessage = {
          id: generateId(),
          role: 'assistant',
          content: assistantContent,
          timestamp: Date.now(),
          toolCalls: completeToolCalls.length > 0 ? completeToolCalls : undefined,
          toolCallExecutions: completeToolCalls.length > 0 ? completeToolCalls.map(tc => ({
            id: generateId(),
            toolCall: tc,
            status: 'pending' as const,
            timestamp: Date.now()
          })) : undefined,
          usage: usage || undefined,
          reasoningContent: reasoningContent || undefined,
          reasoningDuration: localReasoningDuration || undefined,
          provider: currentConfig.provider,
          model: currentConfig.model
        }

        // Clear streaming states after creating the message
        setStreamingContent('')
        setStreamingReasoningContent('')
        setStreamingToolCalls([])
        setIsStreamingReasoningExpanded(false)

        setReasoningDuration(null)

        // Save the assistant message to the session
        // Get the latest session data to preserve any title changes
        const latestSessionData = await dbManager.getSession(sessionId)
        const baseSessionData = latestSessionData || updatedSessionData

        const finalUpdatedSession = {
          ...baseSessionData,
          messages: [...baseSessionData.messages, agentMessage],
          updatedAt: Date.now()
        }

        try {
          await dbManager.saveSession(finalUpdatedSession)
          setSessions(prev => prev.map(s =>
            s.id === sessionId ? finalUpdatedSession : s
          ))

          // Title generation is now handled when user sends first message
        } catch (error) {
          console.error('Failed to save assistant message:', error)
        }
      } else {
        // Clear streaming states even if no message to save
        setStreamingContent('')
        setStreamingReasoningContent('')
        setStreamingToolCalls([])
        setIsStreamingReasoningExpanded(false)

        setReasoningDuration(null)
      }

    } catch (error) {
      console.error('Chat error:', error)

      // Don't show error message if request was aborted (user clicked stop)
      if (error instanceof Error && error.name === 'AbortError') {
        console.log('Request was aborted by user')
      } else {
        // Create error message with retry capability
        const errorMessage: Message = {
          id: generateId(),
          role: 'assistant',
          content: `Request failed: ${error instanceof Error ? error.message : 'Unknown error occurred'}`,
          timestamp: Date.now(),
          error: error instanceof Error ? error.message : 'Unknown error occurred',
          canRetry: true
        }

        // Save error message to session
        if (sessionId && updatedSessionData) {
          // Get the latest session data to preserve any title changes
          const latestSessionData = await dbManager.getSession(sessionId)
          const baseSessionData = latestSessionData || updatedSessionData

          const sessionWithError = {
            ...baseSessionData,
            messages: [...baseSessionData.messages, errorMessage],
            updatedAt: Date.now()
          }

          try {
            await dbManager.saveSession(sessionWithError)
            setSessions(prev => prev.map(s =>
              s.id === sessionId ? sessionWithError : s
            ))
          } catch (saveError) {
            console.error('Failed to save error message:', saveError)
          }
        }
      }
    } finally {
      setIsLoading(false)
      setStreamingContent('')
      setStreamingReasoningContent('')
      setStreamingToolCalls([])
      setIsStreamingReasoningExpanded(false)
      setShowAIMessageBox(false)

      setReasoningDuration(null)

      // 清理AI消息框显示的timeout
      if (aiMessageTimeoutRef.current) {
        clearTimeout(aiMessageTimeoutRef.current)
        aiMessageTimeoutRef.current = null
      }

      // Focus input after AI response is complete and tokens are displayed
      setTimeout(() => {
        chatInputRef.current?.focus()
      }, 100)
    }
  }

  const handleStop = async () => {
    if (abortControllerRef.current) {
      abortControllerRef.current.abort()
    }

    // Save the partial assistant message if there's any content (reasoning or regular content)
    if ((streamingContent.trim() || streamingReasoningContent.trim()) && currentSessionId) {
      const session = sessions.find(s => s.id === currentSessionId)
      if (session) {
        const currentConfig = getCurrentModelConfig()
        const partialMessage: AgentMessage = {
          id: generateId(),
          role: 'assistant',
          content: streamingContent,
          reasoningContent: streamingReasoningContent || undefined,
          reasoningDuration: reasoningDuration || undefined,
          timestamp: Date.now(),
          // Mark as incomplete/stopped
          incomplete: true,
          provider: currentConfig.provider,
          model: currentConfig.model
        }

        const updatedSession = {
          ...session,
          messages: [...session.messages, partialMessage],
          updatedAt: Date.now()
        }

        try {
          await dbManager.saveSession(updatedSession)
          setSessions(prev => prev.map(s =>
            s.id === currentSessionId ? updatedSession : s
          ))
        } catch (error) {
          console.error('Failed to save partial message:', error)
        }
      }
    }

    setIsLoading(false)
    setStreamingContent('')
    setStreamingReasoningContent('')
    setStreamingToolCalls([])
    setIsStreamingReasoningExpanded(false)

    setReasoningDuration(null)
  }

  // System prompt handlers
  const handleSystemPromptSave = async (prompt: string) => {
    if (!currentSessionId) return

    const session = sessions.find(s => s.id === currentSessionId)
    if (!session) return

    const updatedSession = {
      ...session,
      systemPrompt: prompt.trim() || undefined,
      updatedAt: Date.now()
    }

    try {
      await dbManager.saveSession(updatedSession)
      setSessions(prev => prev.map(s =>
        s.id === currentSessionId ? updatedSession : s
      ))
    } catch (error) {
      showToast('Failed to save system prompt.', 'error')
      console.error('Failed to save system prompt:', error)
    }
  }

  // Tool execution handlers
  const handleProvideToolResult = async (toolCallId: string, result: string) => {
    if (!currentSessionId) return

    const session = sessions.find(s => s.id === currentSessionId)
    if (!session) return

    const updatedSession = {
      ...session,
      messages: session.messages.map(msg => {
        const agentMsg = msg as AgentMessage
        if (agentMsg.toolCallExecutions) {
          return {
            ...agentMsg,
            toolCallExecutions: agentMsg.toolCallExecutions.map(exec =>
              exec.toolCall.id === toolCallId
                ? { ...exec, status: 'completed' as const, result, timestamp: Date.now() }
                : exec
            )
          }
        }
        return msg
      }),
      updatedAt: Date.now()
    }

    try {
      await dbManager.saveSession(updatedSession)
      setSessions(prev => prev.map(s =>
        s.id === currentSessionId ? updatedSession : s
      ))
    } catch (error) {
      console.error('Failed to save tool result:', error)
    }

    // Find the actual function name from the tool call
    let functionName = 'tool_result'
    const lastMessage = session.messages[session.messages.length - 1] as AgentMessage
    if (lastMessage?.toolCalls) {
      const toolCall = lastMessage.toolCalls.find(tc => tc.id === toolCallId)
      if (toolCall?.function?.name) {
        functionName = toolCall.function.name
      }
    }

    // Add tool result message according to OpenAI API format
    const toolMessage: Message = {
      id: generateId(),
      role: 'tool',
      content: result,
      timestamp: Date.now(),
      tool_call_id: toolCallId,
      name: functionName
    }

    // Update session with tool result message
    const sessionWithToolResult = {
      ...updatedSession,
      messages: [...updatedSession.messages, toolMessage],
      updatedAt: Date.now()
    }

    try {
      await dbManager.saveSession(sessionWithToolResult)
      setSessions(prev => prev.map(s =>
        s.id === currentSessionId ? sessionWithToolResult : s
      ))

      // Continue conversation with AI after tool result
      await continueConversationAfterTool(sessionWithToolResult)
    } catch (error) {
      console.error('Failed to save tool result and continue conversation:', error)
    }
  }

  // Retry message functionality
  const handleRetryMessage = async (messageId: string) => {
    if (!currentSessionId) return

    const session = sessions.find(s => s.id === currentSessionId)
    if (!session) return

    // Find the message to retry
    const messageIndex = session.messages.findIndex(m => m.id === messageId)
    if (messageIndex === -1) return

    const messageToRetry = session.messages[messageIndex]

    // For assistant messages (both error and success), regenerate response
    if (messageToRetry.role === 'assistant') {
      // Find the last user message before this assistant message
      const userMessages = session.messages.slice(0, messageIndex).filter(m => m.role === 'user')
      if (userMessages.length > 0) {
        // Remove the assistant message and all subsequent messages
        const updatedSession = {
          ...session,
          messages: session.messages.slice(0, messageIndex),
          updatedAt: Date.now()
        }

        try {
          await dbManager.saveSession(updatedSession)
          setSessions(prev => prev.map(s =>
            s.id === currentSessionId ? updatedSession : s
          ))

          // Directly regenerate response without using handleSendMessage
          setIsLoading(true)
          setStreamingContent('')
          setStreamingToolCalls([])
          setShowAIMessageBox(true)
          hasApiResponseStartedRef.current = false

          // Create new AbortController for this request
          abortControllerRef.current = new AbortController()

          // Get tools based on current mode (agent or no-agent)
          const currentTools = getCurrentTools()

          // Get complete config for current model (includes correct endpoint and API key)
          const currentConfig = getCurrentModelConfig()

          const client = new OpenAIClient(currentConfig, currentTools, currentConfig.provider)

          // Filter out any existing system messages from history to avoid conflicts
          const messagesWithoutSystem = updatedSession.messages.filter(m => m.role !== 'system')

          // Use agent system prompt if in agent mode, otherwise use config system prompt
          const systemPrompt = currentAgent ? currentAgent.systemPrompt : config.systemPrompt
          const allMessages = systemPrompt.trim()
            ? [{ id: generateId(), role: 'system' as const, content: systemPrompt, timestamp: Date.now() }, ...messagesWithoutSystem]
            : messagesWithoutSystem

          let assistantContent = ''
          let reasoningContent = ''
          let toolCalls: ToolCall[] = []
          let usage: any = null
          let localReasoningStartTime: number | null = null
          let localReasoningDuration: number | null = null

          // Stream the response
          for await (const chunk of client.streamChatCompletion(allMessages, abortControllerRef.current.signal)) {
            if (!hasApiResponseStartedRef.current) {
              hasApiResponseStartedRef.current = true
              if (!showAIMessageBox) {
                setShowAIMessageBox(true)
              }
              if (aiMessageTimeoutRef.current) {
                clearTimeout(aiMessageTimeoutRef.current)
                aiMessageTimeoutRef.current = null
              }
            }

            if (chunk.reasoningContent) {
              if (!localReasoningStartTime) {
                localReasoningStartTime = Date.now()
              }
              reasoningContent += chunk.reasoningContent
              setStreamingReasoningContent(reasoningContent)
              setIsStreamingReasoningExpanded(true)
              setIsInActiveConversation(true)
            }
            if (chunk.content) {
              if (reasoningContent && localReasoningStartTime && !localReasoningDuration) {
                localReasoningDuration = Date.now() - localReasoningStartTime
                setReasoningDuration(localReasoningDuration)
              }
              assistantContent += chunk.content
              setStreamingContent(assistantContent)
            }
            if (chunk.usage) {
              usage = chunk.usage
            }
            if (chunk.toolCalls) {
              // Handle tool calls streaming
              const updatedToolCalls = [...toolCalls]

              for (const rawToolCall of chunk.toolCalls) {
                const streamingToolCall = rawToolCall as any
                const targetIndex = streamingToolCall.index !== undefined ? streamingToolCall.index :
                                   updatedToolCalls.findIndex(tc => tc.id === streamingToolCall.id)

                if (targetIndex >= 0 && updatedToolCalls[targetIndex]) {
                  const existing = updatedToolCalls[targetIndex]
                  updatedToolCalls[targetIndex] = {
                    ...existing,
                    function: {
                      ...existing.function,
                      arguments: (existing.function?.arguments || '') + (streamingToolCall.function?.arguments || '')
                    }
                  }
                } else {
                  const completeToolCall: ToolCall = {
                    id: streamingToolCall.id || `call_${Date.now()}`,
                    type: 'function',
                    function: {
                      name: streamingToolCall.function?.name || 'unknown',
                      arguments: streamingToolCall.function?.arguments || ''
                    }
                  }

                  if (streamingToolCall.index !== undefined) {
                    updatedToolCalls[streamingToolCall.index] = completeToolCall
                  } else {
                    updatedToolCalls.push(completeToolCall)
                  }
                }
              }

              toolCalls = updatedToolCalls
              setStreamingToolCalls([...updatedToolCalls])
            }
          }

          // Filter out incomplete tool calls
          const completeToolCalls = toolCalls.filter(tc =>
            tc.function?.arguments && tc.function.arguments.trim() !== ''
          )

          if (reasoningContent) {
            setIsInActiveConversation(false)
          }

          // Save the assistant message
          if (assistantContent || completeToolCalls.length > 0) {
            const agentMessage: AgentMessage = {
              id: generateId(),
              role: 'assistant',
              content: assistantContent,
              timestamp: Date.now(),
              toolCalls: completeToolCalls.length > 0 ? completeToolCalls : undefined,
              toolCallExecutions: completeToolCalls.length > 0 ? completeToolCalls.map(tc => ({
                id: generateId(),
                toolCall: tc,
                status: 'pending' as const,
                timestamp: Date.now()
              })) : undefined,
              usage: usage || undefined,
              reasoningContent: reasoningContent || undefined,
              reasoningDuration: localReasoningDuration || undefined,
              provider: currentConfig.provider,
              model: currentConfig.model
            }

            // Clear streaming states after creating the message
            setStreamingContent('')
            setStreamingReasoningContent('')
            setStreamingToolCalls([])
            setIsStreamingReasoningExpanded(false)

            setReasoningDuration(null)

            // Get the latest session data to preserve any title changes
            const latestSessionData = await dbManager.getSession(currentSessionId!)
            const baseSessionData = latestSessionData || updatedSession

            const finalSession = {
              ...baseSessionData,
              messages: [...baseSessionData.messages, agentMessage],
              updatedAt: Date.now()
            }

            await dbManager.saveSession(finalSession)
            setSessions(prev => prev.map(s =>
              s.id === currentSessionId ? finalSession : s
            ))
          }

          setIsLoading(false)
          setStreamingContent('')
          setStreamingReasoningContent('')
          setStreamingToolCalls([])
          setIsStreamingReasoningExpanded(false)

          // Focus input after retry response is complete
          setTimeout(() => {
            chatInputRef.current?.focus()
          }, 100)

        } catch (error) {
          showToast('Failed to retry message.', 'error')
          console.error('Failed to retry message:', error)

          // Don't show error message if request was aborted (user clicked stop)
          if (error instanceof Error && error.name === 'AbortError') {
            console.log('Request was aborted by user')
          } else {
            // Create error message with retry capability
            const errorMessage: Message = {
              id: generateId(),
              role: 'assistant',
              content: `Retry failed: ${error instanceof Error ? error.message : 'Unknown error occurred'}`,
              timestamp: Date.now(),
              error: error instanceof Error ? error.message : 'Unknown error occurred',
              canRetry: true
            }

            // Save error message to session
            const sessionWithError = {
              ...updatedSession,
              messages: [...updatedSession.messages, errorMessage],
              updatedAt: Date.now()
            }

            try {
              await dbManager.saveSession(sessionWithError)
              setSessions(prev => prev.map(s =>
                s.id === currentSessionId ? sessionWithError : s
              ))
            } catch (saveError) {
              console.error('Failed to save error message:', saveError)
            }
          }

          setIsLoading(false)
          setStreamingContent('')
          setStreamingReasoningContent('')
          setStreamingToolCalls([])
          setIsStreamingReasoningExpanded(false)
          setShowAIMessageBox(false)

          if (aiMessageTimeoutRef.current) {
            clearTimeout(aiMessageTimeoutRef.current)
            aiMessageTimeoutRef.current = null
          }
        }
      }
    }
    // For tool messages, retry tool execution
    else if (messageToRetry.role === 'tool') {
      // Find the assistant message with tool calls before this tool message
      const assistantMessages = session.messages.slice(0, messageIndex).filter(m => m.role === 'assistant')
      const lastAssistantMessage = assistantMessages[assistantMessages.length - 1] as AgentMessage

      if (lastAssistantMessage && lastAssistantMessage.toolCalls) {
        // Find the tool call that corresponds to this tool result
        const toolCall = lastAssistantMessage.toolCalls.find(tc => tc.id === messageToRetry.tool_call_id)
        if (toolCall) {
          // Remove the tool result message and retry
          const updatedSession = {
            ...session,
            messages: session.messages.slice(0, messageIndex),
            updatedAt: Date.now()
          }

          try {
            await dbManager.saveSession(updatedSession)
            setSessions(prev => prev.map(s =>
              s.id === currentSessionId ? updatedSession : s
            ))

            // Re-execute the tool call
            // This would trigger the tool execution again
            // For now, we'll just remove the failed result and let user provide new result
          } catch (error) {
            console.error('Failed to retry tool message:', error)
          }
        }
      }
    }
    // For system messages, remove and regenerate conversation
    else if (messageToRetry.role === 'system') {
      // Remove the system message and all subsequent messages
      const updatedSession = {
        ...session,
        messages: session.messages.slice(0, messageIndex),
        updatedAt: Date.now()
      }

      try {
        await dbManager.saveSession(updatedSession)
        setSessions(prev => prev.map(s =>
          s.id === currentSessionId ? updatedSession : s
        ))
      } catch (error) {
        console.error('Failed to retry system message:', error)
      }
    }
  }

  // Delete message functionality
  const handleDeleteMessage = async (messageId: string) => {
    if (!currentSessionId) return

    const session = sessions.find(s => s.id === currentSessionId)
    if (!session) return

    const updatedSession = {
      ...session,
      messages: session.messages.filter(m => m.id !== messageId),
      updatedAt: Date.now()
    }

    try {
      await dbManager.saveSession(updatedSession)
      setSessions(prev => prev.map(s =>
        s.id === currentSessionId ? updatedSession : s
      ))
    } catch (error) {
      showToast('Failed to delete message.', 'error')
      console.error('Failed to delete message:', error)
    }
  }

  // Session selection with agent switching
  const handleSessionSelect = (sessionId: string) => {
    setCurrentSessionId(sessionId)

    // Hide the new chat overlay when selecting a session
    setShowNewChatOverlay(false)

    // Auto-switch to the agent used in this session
    const session = sessions.find(s => s.id === sessionId)
    if (session) {
      // If session has an agentId, switch to that agent
      // If session has no agentId (undefined), clear agent selection
      setCurrentAgentId(session.agentId || null)

      // For no-agent mode sessions, restore tool selection
      if (!session.agentId && session.toolIds) {
        setSelectedToolIds(session.toolIds)
      } else if (!session.agentId) {
        // Clear tool selection for no-agent sessions without saved tools
        setSelectedToolIds([])
      }
    }

    // 直接跳转到底部 - 每次切换会话都直接显示底部，不使用滚动动画
    setTimeout(() => {
      setForceScrollTrigger(Date.now())
    }, 50)

    // 聚焦到输入框 - 除非有待处理的Tool Call
    setTimeout(() => {
      // 需要延迟检查，因为会话切换后状态可能还没更新
      const sessionToCheck = sessions.find(s => s.id === sessionId)
      if (sessionToCheck) {
        const lastMessage = sessionToCheck.messages[sessionToCheck.messages.length - 1]
        let hasPending = false

        if (lastMessage?.role === 'assistant') {
          const agentMessage = lastMessage as AgentMessage
          if (agentMessage.toolCalls && agentMessage.toolCalls.length > 0) {
            hasPending = agentMessage.toolCalls.some(toolCall => {
              const execution = agentMessage.toolCallExecutions?.find(exec => exec.toolCall.id === toolCall.id)
              return !execution || execution.status === 'pending'
            })
          }
        }

        if (!hasPending) {
          chatInputRef.current?.focus()
        }
      }
    }, 200)
  }

  // Agent selection with session update
  const handleAgentSelect = async (agentId: string | null) => {
    setCurrentAgentId(agentId)

    // Update current session's agentId
    if (currentSessionId) {
      const session = sessions.find(s => s.id === currentSessionId)
      if (session) {
        const updatedSession = {
          ...session,
          agentId: agentId || undefined,
          updatedAt: Date.now()
        }

        try {
          await dbManager.saveSession(updatedSession)
          setSessions(prev => prev.map(s =>
            s.id === currentSessionId ? updatedSession : s
          ))
        } catch (error) {
          console.error('Failed to update session agent:', error)
        }
      }
    }
  }

  // 处理滚动到底部
  const handleScrollToBottom = () => {
    setScrollToBottomTrigger(prev => prev + 1)
  }

  // 处理滚动到底部按钮显示状态变化
  const handleShowScrollToBottomChange = (show: boolean) => {
    setShowScrollToBottom(show)
  }

  // 处理滚动到底部按钮点击
  const handleScrollToBottomClick = () => {
    setScrollToBottomTrigger(prev => prev + 1)
    // 滚动完成后自动隐藏按钮
    setTimeout(() => {
      setShowScrollToBottom(false)
    }, 300) // 等待滚动动画完成
  }

  // 检查是否有待处理的Tool Call
  const hasPendingToolCalls = () => {
    if (!currentSession?.messages) return false

    // 检查最后一条AI消息是否有待处理的Tool Call
    const lastMessage = currentSession.messages[currentSession.messages.length - 1]
    if (lastMessage?.role === 'assistant') {
      const agentMessage = lastMessage as AgentMessage
      if (agentMessage.toolCalls && agentMessage.toolCalls.length > 0) {
        // 检查是否有Tool Call没有对应的execution或者execution状态为pending
        return agentMessage.toolCalls.some(toolCall => {
          const execution = agentMessage.toolCallExecutions?.find(exec => exec.toolCall.id === toolCall.id)
          return !execution || execution.status === 'pending'
        })
      }
    }

    return false
  }

  // Tool selection with session update for no-agent mode
  const handleToolsChange = async (toolIds: string[]) => {
    setSelectedToolIds(toolIds)

    // Update current session's toolIds if in no-agent mode
    if (currentSessionId && !currentAgentId) {
      const session = sessions.find(s => s.id === currentSessionId)
      if (session) {
        const updatedSession = {
          ...session,
          toolIds: toolIds.length > 0 ? toolIds : undefined,
          updatedAt: Date.now()
        }

        try {
          await dbManager.saveSession(updatedSession)
          setSessions(prev => prev.map(s =>
            s.id === currentSessionId ? updatedSession : s
          ))
        } catch (error) {
          console.error('Failed to update session tools:', error)
        }
      }
    }
  }

  // Get current tools based on agent mode or no-agent mode selection
  const getCurrentTools = () => {
    if (currentAgentWithTools) {
      // Agent mode: use agent's tools
      return currentAgentWithTools.tools
    } else if (selectedToolIds.length > 0) {
      // No-agent mode: filter tools by selected IDs
      return tools.filter(tool => selectedToolIds.includes(tool.id))
    } else {
      // No tools selected
      return []
    }
  }

  // Get current model from localStorage
  const getCurrentModel = () => {
    // Check if we're in browser environment
    if (typeof window === 'undefined') {
      return null
    }

    try {
      const saved = localStorage.getItem('agent-playground-current-model')
      if (saved) {
        return JSON.parse(saved)
      }
    } catch (error) {
      console.error('Failed to parse current model:', error)
    }
    return null
  }

  // Get complete config for current model
  const getCurrentModelConfig = (): APIConfig => {
    // Check if we're in browser environment
    if (typeof window === 'undefined') {
      // Server-side rendering, return default config
      return config
    }

    const currentModel = getCurrentModel()

    if (!currentModel) {
      // No model selected, use default config
      return config
    }

    // Find the provider for the selected model
    const provider = MODEL_PROVIDERS.find(p => p.name === currentModel.provider)
    if (!provider) {
      console.warn(`Provider ${currentModel.provider} not found, using default config`)
      return config
    }

    try {
      // Get API keys from localStorage
      const apiKeysStr = localStorage.getItem('agent-playground-api-keys')
      const apiKeys = apiKeysStr ? JSON.parse(apiKeysStr) : {}
      const apiKey = apiKeys[provider.name] || ''

<<<<<<< HEAD
      // Get endpoints from localStorage (for custom endpoints)
      const endpointsStr = localStorage.getItem('agent-playground-api-endpoints')
      const endpoints = endpointsStr ? JSON.parse(endpointsStr) : {}
      const endpoint = endpoints[provider.name] || provider.endpoint
=======
      // Get endpoint from current config (which is updated by API config panel)
      // The API config panel updates the config state directly, so we should use that
      const endpoint = config.provider === provider.name ? config.endpoint : provider.endpoint
>>>>>>> 11869d45

      // Create config with selected model's provider settings
      return {
        ...config,
        provider: provider.name,
        endpoint,
        apiKey,
        model: currentModel.model
      }
    } catch (error) {
      console.error('Failed to get current model config:', error)
      return config
    }
  }



  // Edit message functionality
  const handleEditMessage = async (messageId: string, newContent: string) => {
    if (!currentSessionId) return

    const session = sessions.find(s => s.id === currentSessionId)
    if (!session) return

    // Find the message index
    const messageIndex = session.messages.findIndex(m => m.id === messageId)
    if (messageIndex === -1) return

    // Remove the old user message and all messages after it (clear conversation history from this point)
    const messagesBeforeEdit = session.messages.slice(0, messageIndex)

    const updatedSession = {
      ...session,
      messages: messagesBeforeEdit,
      updatedAt: Date.now()
    }

    try {
      // Save the updated session (without the old message) and update state immediately
      await dbManager.saveSession(updatedSession)
      setSessions(prev => prev.map(s =>
        s.id === currentSessionId ? updatedSession : s
      ))

      // Create user message
      const userMessage: Message = {
        id: generateId(),
        role: 'user',
        content: newContent,
        timestamp: Date.now()
      }

      // Update the session data with the new user message
      const sessionWithNewMessage = {
        ...updatedSession,
        messages: [...updatedSession.messages, userMessage],
        updatedAt: Date.now()
      }

      // Save the updated session with user message
      await dbManager.saveSession(sessionWithNewMessage)
      setSessions(prev => prev.map(s =>
        s.id === currentSessionId ? sessionWithNewMessage : s
      ))

      // Start title generation in parallel (non-blocking) if session name is still "New Conversation"
      if (sessionWithNewMessage.name === 'New Conversation' && newContent.trim()) {
        // Add 100ms delay before starting title generation as requested
        setTimeout(() => {
          // Completely isolate title generation to prevent any interference with AI responses
          (async () => {
            try {
              const systemModelConfig = getSystemModelConfig()
              if (!systemModelConfig) {
                console.log('No system model configured, skipping title generation')
                return
              }

              const titleGenerator = new TitleGenerator(systemModelConfig, systemModelConfig.provider)
              const newTitle = await titleGenerator.generateTitle(newContent)

              if (newTitle && newTitle !== 'New Conversation') {
                // Get the latest session data to avoid overwriting AI responses
                const latestSession = await dbManager.getSession(currentSessionId!)
                if (latestSession && latestSession.name === 'New Conversation') {
                  const sessionWithTitle = {
                    ...latestSession,
                    name: newTitle,
                    updatedAt: Date.now()
                  }

                  await dbManager.saveSession(sessionWithTitle)
                  setSessions(prev => prev.map(s =>
                    s.id === currentSessionId ? sessionWithTitle : s
                  ))
                }
              }
            } catch (titleError) {
              console.error('Failed to generate title from edited message:', titleError)
              // Title generation failure should never affect AI responses
            }
          })().catch(error => {
            console.error('Title generation process failed:', error)
            // Completely isolated error handling
          })
        }, 100)
      }

      // Use the session data without waiting for title generation
      const finalSessionData = sessionWithNewMessage

      setIsLoading(true)
      setStreamingContent('')
      setStreamingToolCalls([])
      setShowAIMessageBox(false)
      hasApiResponseStartedRef.current = false

      aiMessageTimeoutRef.current = setTimeout(() => {
        setShowAIMessageBox(true)
      }, 500)

      // Create new AbortController for this request
      abortControllerRef.current = new AbortController()

      // Get tools based on current mode (agent or no-agent)
      const currentTools = getCurrentTools()

      // Get complete config for current model (includes correct endpoint and API key)
      const currentConfig = getCurrentModelConfig()

      const client = new OpenAIClient(currentConfig, currentTools, currentConfig.provider)

      // For API call, use the messages before edit plus the new user message
      // Filter out any existing system messages from history to avoid conflicts
      const messagesWithoutSystem = [...messagesBeforeEdit, userMessage].filter(m => m.role !== 'system')

      // Use agent system prompt if in agent mode, otherwise use config system prompt
      const systemPrompt = currentAgent ? currentAgent.systemPrompt : config.systemPrompt
      const allMessages = systemPrompt.trim()
        ? [{ id: generateId(), role: 'system' as const, content: systemPrompt, timestamp: Date.now() }, ...messagesWithoutSystem]
        : messagesWithoutSystem

      let assistantContent = ''
      let reasoningContent = ''
      let toolCalls: ToolCall[] = []
      let usage: any = null
      let localReasoningStartTime: number | null = null
      let localReasoningDuration: number | null = null

      // Stream the response
      for await (const chunk of client.streamChatCompletion(allMessages, abortControllerRef.current.signal)) {
        if (!hasApiResponseStartedRef.current) {
          hasApiResponseStartedRef.current = true
          if (!showAIMessageBox) {
            setShowAIMessageBox(true)
          }
          if (aiMessageTimeoutRef.current) {
            clearTimeout(aiMessageTimeoutRef.current)
            aiMessageTimeoutRef.current = null
          }
        }

        if (chunk.reasoningContent) {
          if (!localReasoningStartTime) {
            localReasoningStartTime = Date.now()
          }
          reasoningContent += chunk.reasoningContent
          setStreamingReasoningContent(reasoningContent)
          setIsStreamingReasoningExpanded(true)
          setIsInActiveConversation(true)
        }
        if (chunk.content) {
          if (reasoningContent && localReasoningStartTime && !localReasoningDuration) {
            localReasoningDuration = Date.now() - localReasoningStartTime
            setReasoningDuration(localReasoningDuration)
          }
          assistantContent += chunk.content
          setStreamingContent(assistantContent)
        }
        if (chunk.usage) {
          usage = chunk.usage
        }
        if (chunk.toolCalls) {
          // Handle tool calls streaming
          const updatedToolCalls = [...toolCalls]

          for (const rawToolCall of chunk.toolCalls) {
            const streamingToolCall = rawToolCall as any
            const targetIndex = streamingToolCall.index !== undefined ? streamingToolCall.index :
                               updatedToolCalls.findIndex(tc => tc.id === streamingToolCall.id)

            if (targetIndex >= 0 && updatedToolCalls[targetIndex]) {
              const existing = updatedToolCalls[targetIndex]
              updatedToolCalls[targetIndex] = {
                ...existing,
                function: {
                  ...existing.function,
                  arguments: (existing.function?.arguments || '') + (streamingToolCall.function?.arguments || '')
                }
              }
            } else {
              const completeToolCall: ToolCall = {
                id: streamingToolCall.id || `call_${Date.now()}`,
                type: 'function',
                function: {
                  name: streamingToolCall.function?.name || 'unknown',
                  arguments: streamingToolCall.function?.arguments || ''
                }
              }

              if (streamingToolCall.index !== undefined) {
                updatedToolCalls[streamingToolCall.index] = completeToolCall
              } else {
                updatedToolCalls.push(completeToolCall)
              }
            }
          }

          toolCalls = updatedToolCalls
          setStreamingToolCalls([...updatedToolCalls])
        }
      }

      // Filter out incomplete tool calls
      const completeToolCalls = toolCalls.filter(tc =>
        tc.function?.arguments && tc.function.arguments.trim() !== ''
      )

      if (reasoningContent) {
        setIsInActiveConversation(false)
      }

      // Save the assistant message
      if (assistantContent || completeToolCalls.length > 0) {
        const agentMessage: AgentMessage = {
          id: generateId(),
          role: 'assistant',
          content: assistantContent,
          timestamp: Date.now(),
          toolCalls: completeToolCalls.length > 0 ? completeToolCalls : undefined,
          toolCallExecutions: completeToolCalls.length > 0 ? completeToolCalls.map(tc => ({
            id: generateId(),
            toolCall: tc,
            status: 'pending' as const,
            timestamp: Date.now()
          })) : undefined,
          usage: usage || undefined,
          reasoningContent: reasoningContent || undefined,
          reasoningDuration: localReasoningDuration || undefined,
          provider: currentConfig.provider,
          model: currentConfig.model
        }

        // Clear streaming states after creating the message
        setStreamingContent('')
        setStreamingReasoningContent('')
        setStreamingToolCalls([])
        setIsStreamingReasoningExpanded(false)

        setReasoningDuration(null)

        // Get the latest session data to preserve any title changes
        const latestSessionData = await dbManager.getSession(currentSessionId!)
        const baseSessionData = latestSessionData || finalSessionData

        const finalSession = {
          ...baseSessionData,
          messages: [...baseSessionData.messages, agentMessage],
          updatedAt: Date.now()
        }

        await dbManager.saveSession(finalSession)
        setSessions(prev => prev.map(s =>
          s.id === currentSessionId ? finalSession : s
        ))
      }

      setIsLoading(false)
      setStreamingContent('')
      setStreamingReasoningContent('')
      setStreamingToolCalls([])
      setIsStreamingReasoningExpanded(false)

    } catch (error) {
      showToast('Failed to edit message.', 'error')
      console.error('Failed to edit message:', error)

      // Don't show error message if request was aborted (user clicked stop)
      if (error instanceof Error && error.name === 'AbortError') {
        console.log('Request was aborted by user')
      } else {
        // Create error message with retry capability
        const errorMessage: Message = {
          id: generateId(),
          role: 'assistant',
          content: `Edit failed: ${error instanceof Error ? error.message : 'Unknown error occurred'}`,
          timestamp: Date.now(),
          error: error instanceof Error ? error.message : 'Unknown error occurred',
          canRetry: true
        }

        // Save error message to session
        if (currentSessionId) {
          const session = sessions.find(s => s.id === currentSessionId)
          if (session) {
            const sessionWithError = {
              ...session,
              messages: [...session.messages, errorMessage],
              updatedAt: Date.now()
            }

            try {
              await dbManager.saveSession(sessionWithError)
              setSessions(prev => prev.map(s =>
                s.id === currentSessionId ? sessionWithError : s
              ))
            } catch (saveError) {
              console.error('Failed to save error message:', saveError)
            }
          }
        }
      }

      setIsLoading(false)
      setStreamingContent('')
      setStreamingReasoningContent('')
      setStreamingToolCalls([])
      setIsStreamingReasoningExpanded(false)
      setShowAIMessageBox(false)

      // 清理AI消息框显示的timeout
      if (aiMessageTimeoutRef.current) {
        clearTimeout(aiMessageTimeoutRef.current)
        aiMessageTimeoutRef.current = null
      }
    }
  }

  const handleMarkToolFailed = async (toolCallId: string, error: string) => {
    if (!currentSessionId) return

    const session = sessions.find(s => s.id === currentSessionId)
    if (!session) return

    const updatedSession = {
      ...session,
      messages: session.messages.map(msg => {
        const agentMsg = msg as AgentMessage
        if (agentMsg.toolCallExecutions) {
          return {
            ...agentMsg,
            toolCallExecutions: agentMsg.toolCallExecutions.map(exec =>
              exec.toolCall.id === toolCallId
                ? { ...exec, status: 'failed' as const, error, timestamp: Date.now() }
                : exec
            )
          }
        }
        return msg
      }),
      updatedAt: Date.now()
    }

    try {
      await dbManager.saveSession(updatedSession)
      setSessions(prev => prev.map(s =>
        s.id === currentSessionId ? updatedSession : s
      ))
    } catch (error) {
      console.error('Failed to save tool error:', error)
    }

    // Find the actual function name from the tool call
    let functionName = 'tool_error'
    const lastMessage = session.messages[session.messages.length - 1] as AgentMessage
    if (lastMessage?.toolCalls) {
      const toolCall = lastMessage.toolCalls.find(tc => tc.id === toolCallId)
      if (toolCall?.function?.name) {
        functionName = toolCall.function.name
      }
    }

    // Add tool error message according to OpenAI API format
    const toolMessage: Message = {
      id: generateId(),
      role: 'tool',
      content: `Error: ${error}`,
      timestamp: Date.now(),
      tool_call_id: toolCallId,
      name: functionName
    }

    // Update session with tool error message
    const sessionWithToolError = {
      ...updatedSession,
      messages: [...updatedSession.messages, toolMessage],
      updatedAt: Date.now()
    }

    try {
      await dbManager.saveSession(sessionWithToolError)
      setSessions(prev => prev.map(s =>
        s.id === currentSessionId ? sessionWithToolError : s
      ))

      // Continue conversation with AI after tool failure
      await continueConversationAfterTool(sessionWithToolError)
    } catch (error) {
      console.error('Failed to save tool error and continue conversation:', error)
    }
  }



  // Check if current model is properly configured
  const currentModelConfig = getCurrentModelConfig()
  const isConfigured = currentModelConfig.endpoint.trim() && (currentModelConfig.apiKey.trim() || !currentModelConfig.endpoint.includes('openai.com'))

  // No automatic session creation - sessions are created when user sends first message

  // Prevent hydration issues by not rendering until mounted
  if (!isMounted) {
    return null
  }

  return (
    <div className="flex h-screen bg-background">
      {/* Session Manager */}
      <SessionManager
        sessions={sessions}
        currentSessionId={currentSessionId}
        agents={agents}
        isNewChatDisabled={showNewChatOverlay}
        onSessionSelect={handleSessionSelect}
        onSessionDelete={deleteSession}
        onSessionRename={renameSession}
        onNewChat={createNewSession}
      />

      {/* Main Chat Area */}
      <div className="flex-1 flex flex-col min-w-[600px]">
        {showNewChatOverlay ? (
          /* New Chat Overlay */
          <NewChatOverlay
            agents={agents}
            currentAgentId={currentAgentId}
            onSendMessage={handleOverlaySendMessage}
            onCreateAgent={() => setShowAgentModal(true)}
            onAgentSelect={setCurrentAgentId}
            shouldFocus={showNewChatOverlay}
            tools={tools}
          />
        ) : (
          <>
            {/* Chat Controls */}
            <ChatControls
              agents={agents}
              currentAgentId={currentAgentId}
              tools={tools}
              hasMessages={!!(currentSession?.messages.length)}
              apiConfig={config}
              onAgentSelect={handleAgentSelect}
              onAgentInstructionUpdate={handleAgentInstructionUpdate}
              onAgentToolsUpdate={handleAgentToolsUpdate}
              onCreateAgent={() => setShowAgentModal(true)}
              onSystemPromptEdit={() => setShowSystemPromptModal(true)}
            />

            {/* Messages */}
            <ChatMessages
              messages={currentSession?.messages || []}
              isLoading={isLoading}
              showAIMessageBox={showAIMessageBox}
              streamingContent={streamingContent}
              streamingReasoningContent={streamingReasoningContent}
              isStreamingReasoningExpanded={isStreamingReasoningExpanded}
              streamingToolCalls={streamingToolCalls}
              expandedReasoningMessages={expandedReasoningMessages}
              isInActiveConversation={isInActiveConversation}
              reasoningDuration={reasoningDuration}
              formatReasoningDuration={formatReasoningDuration}
              currentAgent={currentAgentWithTools}
              tools={tools}
              scrollToBottomTrigger={scrollToBottomTrigger}
              forceScrollTrigger={forceScrollTrigger}
              onProvideToolResult={handleProvideToolResult}
              onMarkToolFailed={handleMarkToolFailed}
              onRetryMessage={handleRetryMessage}
              onDeleteMessage={handleDeleteMessage}
              onEditMessage={handleEditMessage}
              onToggleReasoningExpansion={toggleReasoningExpansion}
              onToggleStreamingReasoningExpansion={() => setIsStreamingReasoningExpanded(!isStreamingReasoningExpanded)}
              onScrollToBottom={handleScrollToBottom}
              onShowScrollToBottomChange={handleShowScrollToBottomChange}
              onScrollToBottomClick={handleScrollToBottomClick}
            />

            {/* Input */}
            <ChatInput
              ref={chatInputRef}
              onSendMessage={handleSendMessage}
              isLoading={isLoading}
              onStop={handleStop}
              disabled={!isConfigured || hasPendingToolCalls()}
              disabledReason={hasPendingToolCalls() ? "Please respond to the tool calls above..." : undefined}
              currentAgent={currentAgentWithTools}
              tools={tools}
              selectedToolIds={selectedToolIds}
              onToolsChange={handleToolsChange}
            />
          </>
        )}
      </div>

      {/* Accordion Panel */}
      <AccordionPanel
        config={config}
        agents={agents}
        tools={tools}
        onConfigChange={setConfig}
        onAgentCreate={() => setShowAgentModal(true)}
        onAgentUpdate={updateAgent}
        onAgentDelete={deleteAgent}
        onAgentReorder={reorderAgents}
        onToolCreate={createTool}
        onToolUpdate={(tool: Tool) => updateTool(tool.id, tool)}
        onToolDelete={deleteTool}
        onExport={() => setShowExportModal(true)}
        onImport={() => setShowImportModal(true)}
      />

      {/* Modals */}
      <AgentFormModal
        isOpen={showAgentModal}
        onClose={() => setShowAgentModal(false)}
        tools={tools}
        onAgentCreate={createAgent}
        onToolCreate={createTool}
      />



      <ExportModal
        isOpen={showExportModal}
        onClose={() => setShowExportModal(false)}
        agents={agents}
        tools={tools}
      />

      <ImportModal
        isOpen={showImportModal}
        onClose={() => setShowImportModal(false)}
        onImport={handleImport}
        existingAgents={agents}
        existingTools={tools}
      />

      <SystemPromptModal
        isOpen={showSystemPromptModal}
        onClose={() => setShowSystemPromptModal(false)}
        initialPrompt={currentSession?.systemPrompt || config.systemPrompt}
        onSave={handleSystemPromptSave}
      />

      <ToastContainer />

      {/* Scroll to bottom button - fixed position */}
      {showScrollToBottom && (
<<<<<<< HEAD
        <div className="fixed bottom-40 left-1/2 transform -translate-x-1/2 z-50">
=======
        <div className="fixed bottom-40 left-1/2 transform -translate-x-1/2 z-10">
>>>>>>> 11869d45
          <button
            onClick={handleScrollToBottomClick}
            className="w-10 h-10 bg-white/50 backdrop-blur-sm border border-gray-200 rounded-full shadow-lg hover:bg-white hover:shadow-xl transition-all duration-200 flex items-center justify-center group"
            aria-label="Scroll to the bottom"
          >
            <svg
              className="w-5 h-5 text-gray-600 group-hover:text-gray-800 transition-colors"
              fill="none"
              stroke="currentColor"
              viewBox="0 0 24 24"
            >
              <path strokeLinecap="round" strokeLinejoin="round" strokeWidth={2} d="M19 14l-7 7m0 0l-7-7m7 7V3" />
            </svg>
          </button>
        </div>
      )}
    </div>
  )
}<|MERGE_RESOLUTION|>--- conflicted
+++ resolved
@@ -1872,16 +1872,9 @@
       const apiKeys = apiKeysStr ? JSON.parse(apiKeysStr) : {}
       const apiKey = apiKeys[provider.name] || ''
 
-<<<<<<< HEAD
-      // Get endpoints from localStorage (for custom endpoints)
-      const endpointsStr = localStorage.getItem('agent-playground-api-endpoints')
-      const endpoints = endpointsStr ? JSON.parse(endpointsStr) : {}
-      const endpoint = endpoints[provider.name] || provider.endpoint
-=======
       // Get endpoint from current config (which is updated by API config panel)
       // The API config panel updates the config state directly, so we should use that
       const endpoint = config.provider === provider.name ? config.endpoint : provider.endpoint
->>>>>>> 11869d45
 
       // Create config with selected model's provider settings
       return {
@@ -2450,11 +2443,7 @@
 
       {/* Scroll to bottom button - fixed position */}
       {showScrollToBottom && (
-<<<<<<< HEAD
-        <div className="fixed bottom-40 left-1/2 transform -translate-x-1/2 z-50">
-=======
         <div className="fixed bottom-40 left-1/2 transform -translate-x-1/2 z-10">
->>>>>>> 11869d45
           <button
             onClick={handleScrollToBottomClick}
             className="w-10 h-10 bg-white/50 backdrop-blur-sm border border-gray-200 rounded-full shadow-lg hover:bg-white hover:shadow-xl transition-all duration-200 flex items-center justify-center group"
