--- conflicted
+++ resolved
@@ -77,10 +77,7 @@
   // Auto mode state with localStorage persistence
   const [autoMode, setAutoMode] = useState(false)
   const [autoModeInitialized, setAutoModeInitialized] = useState(false)
-<<<<<<< HEAD
-=======
   const [isExecutingToolCalls, setIsExecutingToolCalls] = useState(false)
->>>>>>> fb996d43
 
   // Initialize auto mode from localStorage on client side
   useEffect(() => {
@@ -306,10 +303,6 @@
           setCurrentAgentId(null)
           localStorage.removeItem('agent-playground-current-agent')
         }
-<<<<<<< HEAD
-
-=======
->>>>>>> main
 
 
       } catch (error) {
@@ -345,11 +338,7 @@
 
   // Auto execute tool calls when auto mode is enabled
   useEffect(() => {
-<<<<<<< HEAD
-    if (!autoMode || !currentSession || isLoading) return
-=======
     if (!autoMode || !currentSession || isLoading || isExecutingToolCalls) return
->>>>>>> fb996d43
 
     const lastMessage = currentSession.messages[currentSession.messages.length - 1]
     if (lastMessage?.role === 'assistant') {
@@ -365,27 +354,6 @@
         if (pendingToolCalls.length > 0) {
           console.log(`Auto-executing ${pendingToolCalls.length} pending tool calls:`, pendingToolCalls.map(tc => tc.function.name))
           
-<<<<<<< HEAD
-          // Execute all pending tool calls in parallel
-          const executeAllToolCalls = async () => {
-            const executePromises = pendingToolCalls.map(async (toolCall) => {
-              const tool = tools.find(t => t.name === toolCall.function.name)
-              if (tool?.httpRequest) {
-                try {
-                  console.log(`Executing tool call: ${toolCall.function.name} (${toolCall.id})`)
-                  await autoExecuteHttpToolCall(toolCall, tool)
-                  console.log(`Completed tool call: ${toolCall.function.name} (${toolCall.id})`)
-                } catch (error) {
-                  console.error('Auto execution failed:', error)
-                  await handleMarkToolFailed(toolCall.id, error instanceof Error ? error.message : 'Auto execution failed')
-                }
-              }
-            })
-
-            // Wait for all executions to complete
-            await Promise.all(executePromises)
-            console.log('All tool calls execution completed')
-=======
           // Execute all pending tool calls sequentially (one by one)
           const executeAllToolCalls = async () => {
             setIsExecutingToolCalls(true)
@@ -410,26 +378,17 @@
             } finally {
               setIsExecutingToolCalls(false)
             }
->>>>>>> fb996d43
           }
 
           // Execute the function
           executeAllToolCalls().catch(error => {
             console.error('Failed to execute tool calls:', error)
-<<<<<<< HEAD
-          })
-        }
-      }
-    }
-  }, [autoMode, currentSession?.messages, isLoading]) // Use full messages array to detect changes properly
-=======
             setIsExecutingToolCalls(false)
           })
         }
       }
     }
   }, [autoMode, currentSession?.messages, isLoading, isExecutingToolCalls]) // Use full messages array to detect changes properly
->>>>>>> fb996d43
 
   // Auto execute HTTP tool call
   const autoExecuteHttpToolCall = async (toolCall: ToolCall, tool: Tool) => {
