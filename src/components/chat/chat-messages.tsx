'use client'

<<<<<<< HEAD
import React, { useEffect, useRef } from 'react'
import { Message as MessageType, AgentMessage, ToolCall, Agent, Tool, Authorization } from '@/types'
=======
import React, { useEffect, useRef, useState } from 'react'
import { Message as MessageType, AgentMessage, ToolCall, Agent, Tool, Authorization } from '@/types'
import { formatTimestamp } from '@/lib/utils'
>>>>>>> a6f394b5
import { Message } from './message'
import { ToolCallDisplay } from '@/components/tools'
import { StreamingContent, MessageContent } from '@/components/markdown'
import { Atom, Bot, Text, Code, Trash2, Brain, Cpu, Zap } from 'lucide-react'
import { Button } from '@/components/ui/button'
import { Tooltip } from '@/components/ui/tooltip'
import { useSmartScroll } from '@/hooks/use-smart-scroll'

// Agent with resolved tools for display purposes
type AgentWithTools = Omit<Agent, 'tools'> & {
  tools: Tool[]
}

// Define MergedMessage type for TypeScript
interface MergedMessage {
  id: string
  role: 'assistant'
  content: string
  timestamp: number
  messages: AgentMessage[]
  totalUsage: {
    prompt_tokens: number
    completion_tokens: number
    total_tokens: number
  }
  provider?: string
  model?: string
  isMerged: true
}

interface ChatMessagesProps {
  messages: (MessageType | AgentMessage)[]
  isLoading: boolean
  showAIMessageBox?: boolean // Add prop to control AI message box display
  streamingContent?: string
  streamingReasoningContent?: string
  isStreamingReasoningExpanded?: boolean
  streamingToolCalls?: ToolCall[]
  expandedReasoningMessages?: Set<string>
  isInActiveConversation?: boolean
  reasoningDuration?: number | null
  formatReasoningDuration?: (durationMs: number) => string
  currentAgent?: AgentWithTools | null
  tools?: Tool[]
  authorizations?: Authorization[]
  scrollToBottomTrigger?: number // Add trigger to force scroll to bottom
  scrollToTopTrigger?: number // Add trigger to force scroll to top
  forceScrollTrigger?: number // Add trigger for user message send
  onShowScrollToBottomChange?: (show: boolean) => void // Callback for scroll to bottom button visibility
  onScrollToBottomClick?: () => void // Callback for scroll to bottom button click
  onShowScrollToTopChange?: (show: boolean) => void // Callback for scroll to top button visibility
  onScrollToTopClick?: () => void // Callback for scroll to top button click
  onProvideToolResult?: (toolCallId: string, result: string) => void
  onMarkToolFailed?: (toolCallId: string, error: string) => void
  onRetryMessage?: (messageId: string) => void
  onDeleteMessage?: (messageId: string) => void
  onEditMessage?: (messageId: string, newContent: string) => void
  onToggleReasoningExpansion?: (messageId: string) => void
  onToggleStreamingReasoningExpansion?: () => void
  onScrollToBottom?: () => void
  autoMode?: boolean
}

export function ChatMessages({
  messages,
  isLoading,
  showAIMessageBox = false,
  streamingContent,
  streamingReasoningContent,
  isStreamingReasoningExpanded = false,
  streamingToolCalls,
  expandedReasoningMessages = new Set(),
  isInActiveConversation = false,
  reasoningDuration,
  formatReasoningDuration,
  currentAgent,
  tools = [],
  authorizations = [],
  scrollToBottomTrigger,
  scrollToTopTrigger,
  forceScrollTrigger,
  onProvideToolResult,
  onMarkToolFailed,
  onRetryMessage,
  onDeleteMessage,
  onEditMessage,
  onToggleReasoningExpansion,
  onToggleStreamingReasoningExpansion,
  onScrollToBottom,
  onShowScrollToBottomChange,
  onScrollToBottomClick,
  onShowScrollToTopChange,
<<<<<<< HEAD
  onScrollToTopClick
=======
  onScrollToTopClick,
  autoMode = false
>>>>>>> a6f394b5
}: ChatMessagesProps) {
  const containerRef = useRef<HTMLDivElement>(null)
  const prevToolCallsLengthRef = useRef(0)

  // 监听streamingToolCalls变化，当Tool Call卡片出现时立即滚动到底部
  useEffect(() => {
    if (streamingToolCalls && streamingToolCalls.length > 0) {
      // 当从没有tool calls变为有tool calls，或者tool calls数量增加时，触发滚动
      if (prevToolCallsLengthRef.current === 0 || streamingToolCalls.length > prevToolCallsLengthRef.current) {
        // 使用setTimeout确保Tool Call卡片DOM渲染完成
        setTimeout(() => {
          onScrollToBottom?.()
        }, 100)
      }
      prevToolCallsLengthRef.current = streamingToolCalls.length
    } else {
      prevToolCallsLengthRef.current = 0
    }
  }, [streamingToolCalls, onScrollToBottom])

  // 监听合并消息的流式内容变化，确保在Auto模式下流式内容开始时正确滚动
  useEffect(() => {
    if (autoMode && isLoading && streamingContent) {
      // 在Auto模式下，当流式内容开始时，确保滚动到底部
      const timer = setTimeout(() => {
        onScrollToBottom?.()
      }, 50)
      
      return () => clearTimeout(timer)
    }
  }, [autoMode, isLoading, streamingContent, onScrollToBottom])

  // 监听scrollToTopTrigger变化，滚动到顶部
  useEffect(() => {
    if (scrollToTopTrigger && scrollToTopTrigger > 0) {
      const container = containerRef.current
      if (container) {
        container.scrollTo({
          top: 0,
          behavior: 'smooth'
        })
      }
    }
  }, [scrollToTopTrigger])

  // 使用智能滚动控制
  const { isAutoScrollEnabled, isUserScrolling, showScrollToBottom, showScrollToTop, scrollToBottom, scrollToTop } = useSmartScroll({
<<<<<<< HEAD
    dependencies: [messages, streamingContent, streamingReasoningContent],
=======
    dependencies: [messages, streamingContent, streamingReasoningContent, streamingToolCalls],
>>>>>>> a6f394b5
    containerRef,
    threshold: 100,
    isStreaming: !!(streamingContent || streamingReasoningContent || isLoading),
    forceScrollTrigger,
    scrollToBottomTrigger
  })

  // 通知父组件滚动到底部按钮的显示状态
  React.useEffect(() => {
    onShowScrollToBottomChange?.(showScrollToBottom)
  }, [showScrollToBottom, onShowScrollToBottomChange])

  // 通知父组件滚动到顶部按钮的显示状态
  React.useEffect(() => {
    onShowScrollToTopChange?.(showScrollToTop)
  }, [showScrollToTop, onShowScrollToTopChange])

  // 处理滚动到底部点击
  const handleScrollToBottomClick = React.useCallback(() => {
    scrollToBottom()
    onScrollToBottomClick?.()
  }, [scrollToBottom, onScrollToBottomClick])

  // 处理滚动到顶部点击
  const handleScrollToTopClick = React.useCallback(() => {
    scrollToTop()
    onScrollToTopClick?.()
  }, [scrollToTop, onScrollToTopClick])

<<<<<<< HEAD
  const displayMessages = messages.filter(msg => msg.role !== 'system')
=======
  // Function to group consecutive AI messages with tool calls for display
  const getDisplayMessages = () => {
    const filteredMessages = messages.filter(msg => {
      // Always filter out system messages
      if (msg.role === 'system') return false
      
      // In auto mode, hide tool result messages to create a cleaner conversation flow
      if (autoMode && msg.role === 'tool') return false
      
      return true
    })

    if (!autoMode) {
      return filteredMessages
    }

    // In auto mode, group consecutive assistant messages into merged groups
    const groupedMessages: (MessageType | AgentMessage | MergedMessage)[] = []
    let i = 0

    while (i < filteredMessages.length) {
      const message = filteredMessages[i]
      
      if (message.role === 'assistant') {
        const agentMessage = message as AgentMessage
        
        // Check if this message has tool calls
        if (agentMessage.toolCalls && agentMessage.toolCalls.length > 0) {
          // Start a merged group
          const mergedGroup: MergedMessage = {
            id: `merged_${agentMessage.id}`,
            role: 'assistant',
            content: '',
            timestamp: agentMessage.timestamp,
            messages: [agentMessage],
            totalUsage: {
              prompt_tokens: agentMessage.usage?.prompt_tokens || 0,
              completion_tokens: agentMessage.usage?.completion_tokens || 0,
              total_tokens: agentMessage.usage?.total_tokens || 0
            },
            provider: agentMessage.provider,
            model: agentMessage.model,
            isMerged: true
          }
          
          i++
          
          // Look for consecutive assistant messages to merge
          while (i < filteredMessages.length && filteredMessages[i].role === 'assistant') {
            const nextAgentMessage = filteredMessages[i] as AgentMessage
            mergedGroup.messages.push(nextAgentMessage)
            
            // Accumulate token usage
            if (nextAgentMessage.usage) {
              mergedGroup.totalUsage.prompt_tokens += nextAgentMessage.usage.prompt_tokens || 0
              mergedGroup.totalUsage.completion_tokens += nextAgentMessage.usage.completion_tokens || 0
              mergedGroup.totalUsage.total_tokens += nextAgentMessage.usage.total_tokens || 0
            }
            
            i++
          }
          
          groupedMessages.push(mergedGroup)
        } else {
          // Regular assistant message without tool calls
          groupedMessages.push(agentMessage)
          i++
        }
      } else {
        // Non-assistant message
        groupedMessages.push(message)
        i++
      }
    }

    return groupedMessages
  }

  const displayMessages = getDisplayMessages()
>>>>>>> a6f394b5

  return (
    <div ref={containerRef} className="flex-1 overflow-y-auto p-4 space-y-4 min-w-0">
      {displayMessages.length === 0 ? (
        <div className="flex items-center justify-center h-full text-center">
          <div className="space-y-4">
            <div className="flex justify-center">
              <img
                src="/logo.svg"
                alt="Agent Playground Logo"
                className="w-32 h-32 opacity-40"
              />
            </div>
            <div>
              {currentAgent ? (
                <>
                  <h3 className="text-lg font-medium">{currentAgent.name}</h3>
                  <p className="text-muted-foreground">
                    {currentAgent.description || 'Ready to assist you'}
                  </p>
                </>
              ) : (
                <>
                  <h3 className="text-lg font-medium">Welcome to Agent Playground</h3>
                  <p className="text-muted-foreground">
                    Configure your LLM settings and start chatting with AI agents
                  </p>
                </>
              )}
            </div>
          </div>
        </div>
      ) : (
        <>
<<<<<<< HEAD
          {displayMessages.map((message) => (
            <Message
              key={message.id}
              message={message}
              tools={tools}
              agent={currentAgent ? { ...currentAgent, tools: currentAgent.tools.map(t => t.id) } : undefined}
              authorizations={authorizations}
              isReasoningExpanded={expandedReasoningMessages.has(message.id)}
              isInActiveConversation={isInActiveConversation}
              reasoningDuration={reasoningDuration}
              formatReasoningDuration={formatReasoningDuration}
              onProvideToolResult={onProvideToolResult}
              onMarkToolFailed={onMarkToolFailed}
              onRetryMessage={onRetryMessage}
              onDeleteMessage={onDeleteMessage}
              onEditMessage={onEditMessage}
              onToggleReasoningExpansion={onToggleReasoningExpansion}
              onScrollToBottom={onScrollToBottom}
            />
          ))}
=======
          {displayMessages.map((message, index) => {
            // Check if this is a merged message
            if ('isMerged' in message && message.isMerged) {
              const mergedMessage = message as MergedMessage
              const isLastMergedGroup = autoMode && index === displayMessages.length - 1 && isLoading
              return (
                <MergedMessageDisplay
                  key={message.id}
                  mergedMessage={mergedMessage}
                  tools={tools}
                  agent={currentAgent ? { ...currentAgent, tools: currentAgent.tools.map(t => t.id) } : undefined}
                  authorizations={authorizations}
                  expandedReasoningMessages={expandedReasoningMessages}
                  isInActiveConversation={isInActiveConversation}
                  reasoningDuration={reasoningDuration}
                  formatReasoningDuration={formatReasoningDuration}
                  onProvideToolResult={onProvideToolResult}
                  onMarkToolFailed={onMarkToolFailed}
                  onRetryMessage={onRetryMessage}
                  onDeleteMessage={onDeleteMessage}
                  onEditMessage={onEditMessage}
                  onToggleReasoningExpansion={onToggleReasoningExpansion}
                  onToggleStreamingReasoningExpansion={onToggleStreamingReasoningExpansion}
                  onScrollToBottom={onScrollToBottom}
                  autoMode={autoMode}
                  isLastMergedGroup={isLastMergedGroup}
                  isStreaming={isLastMergedGroup}
                  streamingContent={isLastMergedGroup ? streamingContent : undefined}
                  streamingReasoningContent={isLastMergedGroup ? streamingReasoningContent : undefined}
                  isStreamingReasoningExpanded={isLastMergedGroup ? isStreamingReasoningExpanded : false}
                  streamingToolCalls={isLastMergedGroup ? streamingToolCalls : undefined}
                />
              )
            } else {
              // Regular message
              return (
                <Message
                  key={message.id}
                  message={message}
                  tools={tools}
                  agent={currentAgent ? { ...currentAgent, tools: currentAgent.tools.map(t => t.id) } : undefined}
                  authorizations={authorizations}
                  isReasoningExpanded={expandedReasoningMessages.has(message.id)}
                  isInActiveConversation={isInActiveConversation}
                  reasoningDuration={reasoningDuration}
                  formatReasoningDuration={formatReasoningDuration}
                  onProvideToolResult={onProvideToolResult}
                  onMarkToolFailed={onMarkToolFailed}
                  onRetryMessage={onRetryMessage}
                  onDeleteMessage={onDeleteMessage}
                  onEditMessage={onEditMessage}
                  onToggleReasoningExpansion={onToggleReasoningExpansion}
                  onScrollToBottom={onScrollToBottom}
                  autoMode={autoMode}
                />
              )
            }
          })}
>>>>>>> a6f394b5
          
          {/* AI message box - unified for all states */}
          {/* Show AI message box in non-auto mode, or in auto mode when there's no last merged group to show streaming content in */}
          {isLoading && showAIMessageBox && (!autoMode || (autoMode && !displayMessages.some((msg, index) => 
            'isMerged' in msg && msg.isMerged && index === displayMessages.length - 1
          ))) && (
            <div className="flex gap-3 p-4 rounded-lg border bg-green-50 border-green-200">
              <div className="flex-shrink-0 w-8 h-8 rounded-full flex items-center justify-center text-green-600 bg-white border">
                <div className="w-4 h-4 border-2 border-green-600 border-t-transparent rounded-full animate-spin" />
              </div>
              <div className="flex-1 min-w-0 space-y-2">
                <div className="flex items-center gap-2">
                  <span className="font-medium text-sm text-green-600">Assistant</span>
                  <span className="text-xs text-muted-foreground">
                    {streamingToolCalls?.length ? 'Calling tools...' :
                     streamingReasoningContent && !streamingContent ? 'Thinking...' :
                     streamingContent ? 'Typing...' : 'Thinking...'}
                  </span>
                </div>

                {/* Streaming reasoning content */}
                {streamingReasoningContent && (
                  <div className="border border-gray-200 bg-gray-50 rounded-md mb-3">
                    {!isInActiveConversation && (
                      <div className="flex items-center justify-between px-3 py-2 border-b border-gray-200">
                        <div className="flex items-center gap-2">
                          <Atom className="w-4 h-4 text-gray-400" />
                          <span className="text-xs text-gray-600 font-medium">
                            Thoughts
                            {reasoningDuration && formatReasoningDuration && (
                              <span className="text-gray-400"> ({formatReasoningDuration(reasoningDuration)})</span>
                            )}
                          </span>
                        </div>
                        <button
                          onClick={onToggleStreamingReasoningExpansion}
                          className="text-xs text-gray-400 hover:text-gray-600 transition-colors p-1"
                        >
                          {isStreamingReasoningExpanded ? (
                            <svg className="w-3 h-3" fill="none" stroke="currentColor" viewBox="0 0 24 24">
                              <path strokeLinecap="round" strokeLinejoin="round" strokeWidth={2} d="M5 15l7-7 7 7" />
                            </svg>
                          ) : (
                            <svg className="w-3 h-3" fill="none" stroke="currentColor" viewBox="0 0 24 24">
                              <path strokeLinecap="round" strokeLinejoin="round" strokeWidth={2} d="M19 9l-7 7-7-7" />
                            </svg>
                          )}
                        </button>
                      </div>
                    )}
                    {(isInActiveConversation || isStreamingReasoningExpanded) && (
                      <div className="p-3">
                        <div className="text-sm text-gray-500 leading-snug">
                          <div className="relative">
                            <StreamingContent
                              content={streamingReasoningContent}
                              isStreaming={true}
                              showToggle={false}
                              className="min-w-0"
                            />
                          </div>
                        </div>
                      </div>
                    )}
                  </div>
                )}

                {/* Streaming content */}
                {streamingContent && (
                  <div className="min-w-0 overflow-hidden">
                    <StreamingContent
                      content={streamingContent}
                      isStreaming={true}
                      showToggle={true}
                      className="min-w-0"
                    />
                  </div>
                )}

                {/* Streaming tool calls */}
                {streamingToolCalls && streamingToolCalls.length > 0 && (
                  <div className="space-y-3 mt-4">
                    {streamingToolCalls.map((toolCall, index) => (
                      <ToolCallDisplay
                        key={`streaming-${toolCall.id}-${index}`}
                        toolCall={toolCall}
                        execution={undefined}
                        agent={currentAgent ? { ...currentAgent, tools: currentAgent.tools.map(t => t.id) } : undefined}
                        authorizations={authorizations}
                        onProvideResult={() => {}}
                        onMarkFailed={() => {}}
                        isStreaming={true}
                        autoMode={autoMode}
                        isCollapsed={autoMode}
                      />
                    ))}
                  </div>
                )}
              </div>
            </div>
          )}
        </>
      )}
    </div>
  )
}

// Component to display merged messages (multiple AI responses combined)
interface MergedMessageDisplayProps {
  mergedMessage: MergedMessage
  tools: Tool[]
  agent?: Agent
  authorizations: Authorization[]
  expandedReasoningMessages: Set<string>
  isInActiveConversation: boolean
  reasoningDuration: number | null | undefined
  formatReasoningDuration?: (durationMs: number) => string
  onProvideToolResult?: (toolCallId: string, result: string) => void
  onMarkToolFailed?: (toolCallId: string, error: string) => void
  onRetryMessage?: (messageId: string) => void
  onDeleteMessage?: (messageId: string) => void
  onEditMessage?: (messageId: string, newContent: string) => void
  onToggleReasoningExpansion?: (messageId: string) => void
  onToggleStreamingReasoningExpansion?: () => void
  onScrollToBottom?: () => void
  autoMode: boolean
  // Streaming content props (only for the last merged group in auto mode)
  isLastMergedGroup?: boolean
  isStreaming?: boolean
  streamingContent?: string
  streamingReasoningContent?: string
  isStreamingReasoningExpanded?: boolean
  streamingToolCalls?: ToolCall[]
}

function MergedMessageDisplay({ 
  mergedMessage, 
  tools, 
  agent, 
  authorizations,
  expandedReasoningMessages,
  isInActiveConversation,
  reasoningDuration,
  formatReasoningDuration,
  onProvideToolResult,
  onMarkToolFailed,
  onRetryMessage,
  onDeleteMessage,
  onEditMessage,
  onToggleReasoningExpansion,
  onToggleStreamingReasoningExpansion,
  onScrollToBottom,
  autoMode,
  isLastMergedGroup = false,
  isStreaming = false,
  streamingContent,
  streamingReasoningContent,
  isStreamingReasoningExpanded = false,
  streamingToolCalls
}: MergedMessageDisplayProps) {
  const [showMarkdown, setShowMarkdown] = useState(true)

  // Delete all messages in the merged group
  const handleDeleteMergedGroup = () => {
    if (onDeleteMessage) {
      // Delete all messages in the merged group
      mergedMessage.messages.forEach(message => {
        onDeleteMessage(message.id)
      })
    }
  }

  const getModelIcon = (provider?: string) => {
    if (!provider) return <Cpu className="w-3 h-3" />

    const providerLower = provider.toLowerCase()
    if (providerLower.includes('openai')) return <Brain className="w-3 h-3" />
    if (providerLower.includes('deepseek')) return <Atom className="w-3 h-3" />
    if (providerLower.includes('claude') || providerLower.includes('anthropic')) return <Zap className="w-3 h-3" />
    return <Cpu className="w-3 h-3" />
  }

  const getModelTooltip = (provider?: string, model?: string) => {
    if (!provider || !model) return 'Unknown model'
    return `${provider}: ${model}`
  }

  return (
    <div className="group flex gap-3 p-4 rounded-lg border bg-green-50 border-green-200 min-w-0">
      <div className="flex-shrink-0 w-8 h-8 rounded-full flex items-center justify-center text-green-600 bg-white border">
        <Bot className="w-4 h-4" />
      </div>

      <div className="flex-1 space-y-2 min-w-0">
        <div className="flex items-center justify-between">
          <div className="flex items-center gap-2">
            <span className="font-medium text-sm text-green-600">Assistant</span>
            <span className="text-xs text-muted-foreground">
              {formatTimestamp(mergedMessage.timestamp)}
            </span>
          </div>
          
          {/* Action buttons */}
          <div className="flex items-center gap-1 opacity-0 group-hover:opacity-100 transition-opacity">
            {/* Markdown toggle button */}
            <Button
              variant="ghost"
              size="sm"
              onClick={() => setShowMarkdown(!showMarkdown)}
              className="h-6 w-6 p-0 flex items-center justify-center flex-shrink-0"
              title={showMarkdown ? 'Show raw text' : 'Show markdown'}
            >
              {showMarkdown ? (
                <Code className="w-3 h-3 flex-shrink-0" />
              ) : (
                <Text className="w-3 h-3 flex-shrink-0" />
              )}
            </Button>

            {/* Delete button for merged group */}
            {onDeleteMessage && (
              <Button
                variant="ghost"
                size="sm"
                onClick={handleDeleteMergedGroup}
                className="h-6 w-6 p-0 text-destructive hover:text-destructive flex items-center justify-center flex-shrink-0"
                title="Delete merged conversation"
              >
                <Trash2 className="w-3 h-3 flex-shrink-0" />
              </Button>
            )}
          </div>
        </div>

        {/* Render all merged messages */}
        {mergedMessage.messages.map((message: AgentMessage, index: number) => (
          <div key={message.id} className="space-y-3">
            {/* Message content */}
            {message.content && (
              showMarkdown ? (
                <MessageContent
                  content={message.content}
                  className="min-w-0"
                  showToggle={false}
                />
              ) : (
                <pre className="whitespace-pre-wrap text-gray-700 dark:text-gray-300 font-mono text-sm leading-relaxed min-w-0 overflow-x-auto">
                  {message.content}
                </pre>
              )
            )}

            {/* Tool Calls for this message */}
            {message.toolCalls && message.toolCalls.length > 0 && (
              <div className="space-y-3">
                {message.toolCalls
                  .filter((toolCall: ToolCall) =>
                    toolCall.function?.arguments && toolCall.function.arguments.trim() !== ''
                  )
                  .map((toolCall: ToolCall) => {
                    // Handle backward compatibility
                    let execution = message.toolCallExecutions?.find(
                      exec => exec.toolCall.id === toolCall.id
                    )
                    
                    if (!execution && message.toolCalls) {
                      execution = {
                        id: toolCall.id + '_compat',
                        toolCall: toolCall,
                        status: 'completed' as const,
                        timestamp: message.timestamp
                      }
                    }
                    
                    const tool = tools.find(t => t.name === toolCall.function.name)

                    return (
                      <ToolCallDisplay
                        key={toolCall.id}
                        toolCall={toolCall}
                        execution={execution}
                        tool={tool}
                        agent={agent}
                        authorizations={authorizations}
                        onProvideResult={onProvideToolResult || (() => {})}
                        onMarkFailed={onMarkToolFailed || (() => {})}
                        onScrollToBottom={onScrollToBottom}
                        autoMode={autoMode}
                        isCollapsed={autoMode}
                        inMergedCard={true}
                      />
                    )
                  })}
              </div>
            )}
          </div>
        ))}

        {/* Streaming content for the last merged group in auto mode */}
        {isLastMergedGroup && isStreaming && (
          <>
            {/* Streaming reasoning content */}
            {streamingReasoningContent && (
              <div className="border border-gray-200 bg-gray-50 rounded-md mb-3">
                {!isInActiveConversation && (
                  <div className="flex items-center justify-between px-3 py-2 border-b border-gray-200">
                    <div className="flex items-center gap-2">
                      <Atom className="w-4 h-4 text-gray-400" />
                      <span className="text-xs text-gray-600 font-medium">
                        Thoughts
                        {reasoningDuration && formatReasoningDuration && (
                          <span className="text-gray-400"> ({formatReasoningDuration(reasoningDuration)})</span>
                        )}
                      </span>
                    </div>
                    <button
                      onClick={onToggleStreamingReasoningExpansion}
                      className="text-xs text-gray-400 hover:text-gray-600 transition-colors p-1"
                    >
                      {isStreamingReasoningExpanded ? (
                        <svg className="w-3 h-3" fill="none" stroke="currentColor" viewBox="0 0 24 24">
                          <path strokeLinecap="round" strokeLinejoin="round" strokeWidth={2} d="M5 15l7-7 7 7" />
                        </svg>
                      ) : (
                        <svg className="w-3 h-3" fill="none" stroke="currentColor" viewBox="0 0 24 24">
                          <path strokeLinecap="round" strokeLinejoin="round" strokeWidth={2} d="M19 9l-7 7-7-7" />
                        </svg>
                      )}
                    </button>
                  </div>
                )}
                {(isInActiveConversation || isStreamingReasoningExpanded) && (
                  <div className="p-3">
                    <div className="text-sm text-gray-500 leading-snug">
                      <div className="relative">
                        <StreamingContent
                          content={streamingReasoningContent}
                          isStreaming={true}
                          showToggle={false}
                          className="min-w-0"
                        />
                      </div>
                    </div>
                  </div>
                )}
              </div>
            )}

            {/* Streaming text content */}
            {streamingContent && (
              <div className="min-w-0 overflow-hidden">
                <StreamingContent
                  content={streamingContent}
                  isStreaming={true}
                  showToggle={true}
                  className="min-w-0"
                />
              </div>
            )}

            {/* Streaming tool calls */}
            {streamingToolCalls && streamingToolCalls.length > 0 && (
              <div className="space-y-3 mt-4">
                {streamingToolCalls.map((toolCall, index) => (
                  <ToolCallDisplay
                    key={`streaming-${toolCall.id}-${index}`}
                    toolCall={toolCall}
                    execution={undefined}
                    agent={agent}
                    authorizations={authorizations}
                    onProvideResult={() => {}}
                    onMarkFailed={() => {}}
                    isStreaming={true}
                    autoMode={autoMode}
                    isCollapsed={autoMode}
                    inMergedCard={true}
                  />
                ))}
              </div>
            )}

            {/* Streaming status indicator */}
            {!streamingContent && !streamingReasoningContent && !streamingToolCalls?.length && (
              <div className="flex items-center gap-2 text-xs text-muted-foreground">
                <div className="w-4 h-4 border-2 border-green-600 border-t-transparent rounded-full animate-spin" />
                <span>Thinking...</span>
              </div>
            )}
          </>
        )}

        {/* Combined token usage */}
        {mergedMessage.totalUsage && (
          <div className="mt-3 text-xs text-muted-foreground flex items-center gap-2">
            <span>
              {mergedMessage.totalUsage.prompt_tokens} prompt + {mergedMessage.totalUsage.completion_tokens} completion = {mergedMessage.totalUsage.total_tokens} tokens
            </span>
            <Tooltip content={getModelTooltip(mergedMessage.provider, mergedMessage.model)}>
              <div className="flex items-center justify-center w-4 h-4 text-gray-400 hover:text-gray-600 transition-colors">
                {getModelIcon(mergedMessage.provider)}
              </div>
            </Tooltip>
          </div>
        )}
      </div>
    </div>
  )
}<|MERGE_RESOLUTION|>--- conflicted
+++ resolved
@@ -1,13 +1,8 @@
 'use client'
 
-<<<<<<< HEAD
-import React, { useEffect, useRef } from 'react'
-import { Message as MessageType, AgentMessage, ToolCall, Agent, Tool, Authorization } from '@/types'
-=======
 import React, { useEffect, useRef, useState } from 'react'
 import { Message as MessageType, AgentMessage, ToolCall, Agent, Tool, Authorization } from '@/types'
 import { formatTimestamp } from '@/lib/utils'
->>>>>>> a6f394b5
 import { Message } from './message'
 import { ToolCallDisplay } from '@/components/tools'
 import { StreamingContent, MessageContent } from '@/components/markdown'
@@ -100,12 +95,8 @@
   onShowScrollToBottomChange,
   onScrollToBottomClick,
   onShowScrollToTopChange,
-<<<<<<< HEAD
-  onScrollToTopClick
-=======
   onScrollToTopClick,
   autoMode = false
->>>>>>> a6f394b5
 }: ChatMessagesProps) {
   const containerRef = useRef<HTMLDivElement>(null)
   const prevToolCallsLengthRef = useRef(0)
@@ -153,11 +144,7 @@
 
   // 使用智能滚动控制
   const { isAutoScrollEnabled, isUserScrolling, showScrollToBottom, showScrollToTop, scrollToBottom, scrollToTop } = useSmartScroll({
-<<<<<<< HEAD
-    dependencies: [messages, streamingContent, streamingReasoningContent],
-=======
     dependencies: [messages, streamingContent, streamingReasoningContent, streamingToolCalls],
->>>>>>> a6f394b5
     containerRef,
     threshold: 100,
     isStreaming: !!(streamingContent || streamingReasoningContent || isLoading),
@@ -187,9 +174,6 @@
     onScrollToTopClick?.()
   }, [scrollToTop, onScrollToTopClick])
 
-<<<<<<< HEAD
-  const displayMessages = messages.filter(msg => msg.role !== 'system')
-=======
   // Function to group consecutive AI messages with tool calls for display
   const getDisplayMessages = () => {
     const filteredMessages = messages.filter(msg => {
@@ -269,7 +253,6 @@
   }
 
   const displayMessages = getDisplayMessages()
->>>>>>> a6f394b5
 
   return (
     <div ref={containerRef} className="flex-1 overflow-y-auto p-4 space-y-4 min-w-0">
@@ -304,28 +287,6 @@
         </div>
       ) : (
         <>
-<<<<<<< HEAD
-          {displayMessages.map((message) => (
-            <Message
-              key={message.id}
-              message={message}
-              tools={tools}
-              agent={currentAgent ? { ...currentAgent, tools: currentAgent.tools.map(t => t.id) } : undefined}
-              authorizations={authorizations}
-              isReasoningExpanded={expandedReasoningMessages.has(message.id)}
-              isInActiveConversation={isInActiveConversation}
-              reasoningDuration={reasoningDuration}
-              formatReasoningDuration={formatReasoningDuration}
-              onProvideToolResult={onProvideToolResult}
-              onMarkToolFailed={onMarkToolFailed}
-              onRetryMessage={onRetryMessage}
-              onDeleteMessage={onDeleteMessage}
-              onEditMessage={onEditMessage}
-              onToggleReasoningExpansion={onToggleReasoningExpansion}
-              onScrollToBottom={onScrollToBottom}
-            />
-          ))}
-=======
           {displayMessages.map((message, index) => {
             // Check if this is a merged message
             if ('isMerged' in message && message.isMerged) {
@@ -384,7 +345,6 @@
               )
             }
           })}
->>>>>>> a6f394b5
           
           {/* AI message box - unified for all states */}
           {/* Show AI message box in non-auto mode, or in auto mode when there's no last merged group to show streaming content in */}
