'use client'

import React, { useEffect, useRef, useState } from 'react'
import { Message as MessageType, AgentMessage, ToolCall, Agent, Tool, Authorization } from '@/types'
import { formatTimestamp } from '@/lib/utils'
import { Message } from './message'
import { ToolCallDisplay } from '@/components/tools'
import { StreamingContent, MessageContent } from '@/components/markdown'
import { Atom, Bot, Text, Code, Trash2, Brain, Cpu, Zap } from 'lucide-react'
import { Button } from '@/components/ui/button'
import { Tooltip } from '@/components/ui/tooltip'
import { useSmartScroll } from '@/hooks/use-smart-scroll'

// Agent with resolved tools for display purposes
type AgentWithTools = Omit<Agent, 'tools'> & {
  tools: Tool[]
}

// Define MergedMessage type for TypeScript
interface MergedMessage {
  id: string
  role: 'assistant'
  content: string
  timestamp: number
  messages: AgentMessage[]
  totalUsage: {
    prompt_tokens: number
    completion_tokens: number
    total_tokens: number
  }
  provider?: string
  model?: string
  isMerged: true
}

interface ChatMessagesProps {
  messages: (MessageType | AgentMessage)[]
  isLoading: boolean
  showAIMessageBox?: boolean // Add prop to control AI message box display
  streamingContent?: string
  streamingReasoningContent?: string
  isStreamingReasoningExpanded?: boolean
  streamingToolCalls?: ToolCall[]
  expandedReasoningMessages?: Set<string>
  isInActiveConversation?: boolean
  reasoningDuration?: number | null
  formatReasoningDuration?: (durationMs: number) => string
  currentAgent?: AgentWithTools | null
  tools?: Tool[]
  authorizations?: Authorization[]
  scrollToBottomTrigger?: number // Add trigger to force scroll to bottom
  scrollToTopTrigger?: number // Add trigger to force scroll to top
  forceScrollTrigger?: number // Add trigger for user message send
  onShowScrollToBottomChange?: (show: boolean) => void // Callback for scroll to bottom button visibility
  onScrollToBottomClick?: () => void // Callback for scroll to bottom button click
  onShowScrollToTopChange?: (show: boolean) => void // Callback for scroll to top button visibility
  onScrollToTopClick?: () => void // Callback for scroll to top button click
  onProvideToolResult?: (toolCallId: string, result: string) => void
  onMarkToolFailed?: (toolCallId: string, error: string) => void
  onRetryMessage?: (messageId: string) => void
  onDeleteMessage?: (messageId: string) => void
  onEditMessage?: (messageId: string, newContent: string) => void
  onToggleReasoningExpansion?: (messageId: string) => void
  onToggleStreamingReasoningExpansion?: () => void
  onScrollToBottom?: () => void
  autoMode?: boolean
}

export function ChatMessages({
  messages,
  isLoading,
  showAIMessageBox = false,
  streamingContent,
  streamingReasoningContent,
  isStreamingReasoningExpanded = false,
  streamingToolCalls,
  expandedReasoningMessages = new Set(),
  isInActiveConversation = false,
  reasoningDuration,
  formatReasoningDuration,
  currentAgent,
  tools = [],
  authorizations = [],
  scrollToBottomTrigger,
  scrollToTopTrigger,
  forceScrollTrigger,
  onProvideToolResult,
  onMarkToolFailed,
  onRetryMessage,
  onDeleteMessage,
  onEditMessage,
  onToggleReasoningExpansion,
  onToggleStreamingReasoningExpansion,
  onScrollToBottom,
  onShowScrollToBottomChange,
  onScrollToBottomClick,
  onShowScrollToTopChange,
  onScrollToTopClick,
  autoMode = false
}: ChatMessagesProps) {
  const containerRef = useRef<HTMLDivElement>(null)
  const prevToolCallsLengthRef = useRef(0)

  // 监听streamingToolCalls变化，当Tool Call卡片出现时立即滚动到底部
  useEffect(() => {
    if (streamingToolCalls && streamingToolCalls.length > 0) {
      // 当从没有tool calls变为有tool calls，或者tool calls数量增加时，触发滚动
      if (prevToolCallsLengthRef.current === 0 || streamingToolCalls.length > prevToolCallsLengthRef.current) {
        // 使用setTimeout确保Tool Call卡片DOM渲染完成
        setTimeout(() => {
          onScrollToBottom?.()
        }, 100)
      }
      prevToolCallsLengthRef.current = streamingToolCalls.length
    } else {
      prevToolCallsLengthRef.current = 0
    }
  }, [streamingToolCalls, onScrollToBottom])

  // 监听合并消息的流式内容变化，确保在Auto模式下流式内容开始时正确滚动
  useEffect(() => {
    if (autoMode && isLoading && streamingContent) {
      // 在Auto模式下，当流式内容开始时，确保滚动到底部
      const timer = setTimeout(() => {
        onScrollToBottom?.()
      }, 50)
      
      return () => clearTimeout(timer)
    }
  }, [autoMode, isLoading, streamingContent, onScrollToBottom])

  // 监听scrollToTopTrigger变化，滚动到顶部
  useEffect(() => {
    if (scrollToTopTrigger && scrollToTopTrigger > 0) {
      const container = containerRef.current
      if (container) {
        container.scrollTo({
          top: 0,
          behavior: 'smooth'
        })
      }
    }
  }, [scrollToTopTrigger])

  // 使用智能滚动控制
  const { isAutoScrollEnabled, isUserScrolling, showScrollToBottom, showScrollToTop, scrollToBottom, scrollToTop } = useSmartScroll({
    dependencies: [messages, streamingContent, streamingReasoningContent, streamingToolCalls],
    containerRef,
    threshold: 100,
    isStreaming: !!(streamingContent || streamingReasoningContent || isLoading),
    forceScrollTrigger,
    scrollToBottomTrigger
  })

  // 通知父组件滚动到底部按钮的显示状态
  React.useEffect(() => {
    onShowScrollToBottomChange?.(showScrollToBottom)
  }, [showScrollToBottom, onShowScrollToBottomChange])

  // 通知父组件滚动到顶部按钮的显示状态
  React.useEffect(() => {
    onShowScrollToTopChange?.(showScrollToTop)
  }, [showScrollToTop, onShowScrollToTopChange])

  // 处理滚动到底部点击
  const handleScrollToBottomClick = React.useCallback(() => {
    scrollToBottom()
    onScrollToBottomClick?.()
  }, [scrollToBottom, onScrollToBottomClick])

  // 处理滚动到顶部点击
  const handleScrollToTopClick = React.useCallback(() => {
    scrollToTop()
    onScrollToTopClick?.()
  }, [scrollToTop, onScrollToTopClick])

  // Function to group consecutive AI messages with tool calls for display
  const getDisplayMessages = () => {
    const filteredMessages = messages.filter(msg => {
      // Always filter out system messages
      if (msg.role === 'system') return false
      
      // In auto mode, hide tool result messages to create a cleaner conversation flow
      if (autoMode && msg.role === 'tool') return false
      
      return true
    })

    if (!autoMode) {
      return filteredMessages
    }

    // In auto mode, group consecutive assistant messages into merged groups
    const groupedMessages: (MessageType | AgentMessage | MergedMessage)[] = []
    let i = 0

    while (i < filteredMessages.length) {
      const message = filteredMessages[i]
      
      if (message.role === 'assistant') {
        const agentMessage = message as AgentMessage
        
        // Check if this message has tool calls
        if (agentMessage.toolCalls && agentMessage.toolCalls.length > 0) {
          // Start a merged group
          const mergedGroup: MergedMessage = {
            id: `merged_${agentMessage.id}`,
            role: 'assistant',
            content: '',
            timestamp: agentMessage.timestamp,
            messages: [agentMessage],
            totalUsage: {
              prompt_tokens: agentMessage.usage?.prompt_tokens || 0,
              completion_tokens: agentMessage.usage?.completion_tokens || 0,
              total_tokens: agentMessage.usage?.total_tokens || 0
            },
            provider: agentMessage.provider,
            model: agentMessage.model,
            isMerged: true
          }
          
          i++
          
          // Look for consecutive assistant messages to merge
          while (i < filteredMessages.length && filteredMessages[i].role === 'assistant') {
            const nextAgentMessage = filteredMessages[i] as AgentMessage
            mergedGroup.messages.push(nextAgentMessage)
            
            // Accumulate token usage
            if (nextAgentMessage.usage) {
              mergedGroup.totalUsage.prompt_tokens += nextAgentMessage.usage.prompt_tokens || 0
              mergedGroup.totalUsage.completion_tokens += nextAgentMessage.usage.completion_tokens || 0
              mergedGroup.totalUsage.total_tokens += nextAgentMessage.usage.total_tokens || 0
            }
            
            i++
          }
          
          groupedMessages.push(mergedGroup)
        } else {
          // Regular assistant message without tool calls
          groupedMessages.push(agentMessage)
          i++
        }
      } else {
        // Non-assistant message
        groupedMessages.push(message)
        i++
      }
    }

    return groupedMessages
  }

  const displayMessages = getDisplayMessages()

  return (
    <div ref={containerRef} className="flex-1 overflow-y-auto p-4 space-y-4 min-w-0">
      {displayMessages.length === 0 ? (
        <div className="flex items-center justify-center h-full text-center">
          <div className="space-y-4">
            <div className="flex justify-center">
              <img
                src="/logo.svg"
                alt="Agent Playground Logo"
                className="w-32 h-32 opacity-40"
              />
            </div>
            <div>
              {currentAgent ? (
                <>
                  <h3 className="text-lg font-medium">{currentAgent.name}</h3>
                  <p className="text-muted-foreground">
                    {currentAgent.description || 'Ready to assist you'}
                  </p>
                </>
              ) : (
                <>
                  <h3 className="text-lg font-medium">Welcome to Agent Playground</h3>
                  <p className="text-muted-foreground">
                    Configure your LLM settings and start chatting with AI agents
                  </p>
                </>
              )}
            </div>
          </div>
        </div>
      ) : (
        <>
          {displayMessages.map((message, index) => {
            // Check if this is a merged message
            if ('isMerged' in message && message.isMerged) {
              const mergedMessage = message as MergedMessage
              const isLastMergedGroup = autoMode && index === displayMessages.length - 1 && isLoading
              return (
                <MergedMessageDisplay
                  key={message.id}
                  mergedMessage={mergedMessage}
                  tools={tools}
                  agent={currentAgent ? { ...currentAgent, tools: currentAgent.tools.map(t => t.id) } : undefined}
                  authorizations={authorizations}
                  expandedReasoningMessages={expandedReasoningMessages}
                  isInActiveConversation={isInActiveConversation}
                  reasoningDuration={reasoningDuration}
                  formatReasoningDuration={formatReasoningDuration}
                  onProvideToolResult={onProvideToolResult}
                  onMarkToolFailed={onMarkToolFailed}
                  onRetryMessage={onRetryMessage}
                  onDeleteMessage={onDeleteMessage}
                  onEditMessage={onEditMessage}
                  onToggleReasoningExpansion={onToggleReasoningExpansion}
                  onToggleStreamingReasoningExpansion={onToggleStreamingReasoningExpansion}
                  onScrollToBottom={onScrollToBottom}
                  autoMode={autoMode}
                  isLastMergedGroup={isLastMergedGroup}
                  isStreaming={isLastMergedGroup}
                  streamingContent={isLastMergedGroup ? streamingContent : undefined}
                  streamingReasoningContent={isLastMergedGroup ? streamingReasoningContent : undefined}
                  isStreamingReasoningExpanded={isLastMergedGroup ? isStreamingReasoningExpanded : false}
                  streamingToolCalls={isLastMergedGroup ? streamingToolCalls : undefined}
                />
              )
            } else {
              // Regular message
              return (
                <Message
                  key={message.id}
                  message={message}
                  tools={tools}
                  agent={currentAgent ? { ...currentAgent, tools: currentAgent.tools.map(t => t.id) } : undefined}
                  authorizations={authorizations}
                  isReasoningExpanded={expandedReasoningMessages.has(message.id)}
                  isInActiveConversation={isInActiveConversation}
                  reasoningDuration={reasoningDuration}
                  formatReasoningDuration={formatReasoningDuration}
                  onProvideToolResult={onProvideToolResult}
                  onMarkToolFailed={onMarkToolFailed}
                  onRetryMessage={onRetryMessage}
                  onDeleteMessage={onDeleteMessage}
                  onEditMessage={onEditMessage}
                  onToggleReasoningExpansion={onToggleReasoningExpansion}
                  onScrollToBottom={onScrollToBottom}
                  autoMode={autoMode}
                />
              )
            }
          })}
          
          {/* AI message box - unified for all states */}
          {/* Show AI message box in non-auto mode, or in auto mode when there's no last merged group to show streaming content in */}
          {isLoading && showAIMessageBox && (!autoMode || (autoMode && !displayMessages.some((msg, index) => 
            'isMerged' in msg && msg.isMerged && index === displayMessages.length - 1
          ))) && (
            <div className="flex gap-3 p-4 rounded-lg border bg-green-50 border-green-200">
              <div className="flex-shrink-0 w-8 h-8 rounded-full flex items-center justify-center text-green-600 bg-white border">
                <div className="w-4 h-4 border-2 border-green-600 border-t-transparent rounded-full animate-spin" />
              </div>
              <div className="flex-1 min-w-0 space-y-2">
                <div className="flex items-center gap-2">
                  <span className="font-medium text-sm text-green-600">Assistant</span>
                  <span className="text-xs text-muted-foreground">
                    {streamingToolCalls?.length ? 'Calling tools...' :
                     streamingReasoningContent && !streamingContent ? 'Thinking...' :
                     streamingContent ? 'Typing...' : 'Thinking...'}
                  </span>
                </div>

                {/* Streaming reasoning content */}
                {streamingReasoningContent && (
                  <div className="border border-gray-200 bg-gray-50 rounded-md mb-3">
                    <div className="flex items-center justify-between px-3 py-2 border-b border-gray-200">
                      <div className="flex items-center gap-2">
                        <Atom className="w-4 h-4 text-gray-400" />
                        <span className="text-xs text-gray-600 font-medium">
                          Thoughts
                          {reasoningDuration && formatReasoningDuration && (
                            <span className="text-gray-400"> ({formatReasoningDuration(reasoningDuration)})</span>
                          )}
                        </span>
                      </div>
                      <button
                        onClick={onToggleStreamingReasoningExpansion}
                        className="text-xs text-gray-400 hover:text-gray-600 transition-colors p-1"
                      >
                        {isStreamingReasoningExpanded ? (
                          <svg className="w-3 h-3" fill="none" stroke="currentColor" viewBox="0 0 24 24">
                            <path strokeLinecap="round" strokeLinejoin="round" strokeWidth={2} d="M5 15l7-7 7 7" />
                          </svg>
                        ) : (
                          <svg className="w-3 h-3" fill="none" stroke="currentColor" viewBox="0 0 24 24">
                            <path strokeLinecap="round" strokeLinejoin="round" strokeWidth={2} d="M19 9l-7 7-7-7" />
                          </svg>
                        )}
                      </button>
                    </div>
                    {(isInActiveConversation || isStreamingReasoningExpanded) && (
                      <div className="p-3">
                        <div className="text-sm text-gray-500 leading-snug">
                          <div className="relative">
                            <StreamingContent
                              content={streamingReasoningContent}
                              isStreaming={true}
                              showToggle={false}
                              className="min-w-0"
                            />
                          </div>
                        </div>
                      </div>
                    )}
                  </div>
                )}

                {/* Streaming content */}
                {streamingContent && (
                  <div className="min-w-0 overflow-hidden">
                    <StreamingContent
                      content={streamingContent}
                      isStreaming={true}
                      showToggle={true}
                      className="min-w-0"
                    />
                  </div>
                )}

                {/* Streaming tool calls */}
                {streamingToolCalls && streamingToolCalls.length > 0 && (
                  <div className="space-y-3 mt-4">
                    {streamingToolCalls.map((toolCall, index) => (
                      <ToolCallDisplay
                        key={`streaming-${toolCall.id}-${index}`}
                        toolCall={toolCall}
                        execution={undefined}
                        agent={currentAgent ? { ...currentAgent, tools: currentAgent.tools.map(t => t.id) } : undefined}
                        authorizations={authorizations}
                        onProvideResult={() => {}}
                        onMarkFailed={() => {}}
                        isStreaming={true}
                        autoMode={autoMode}
                        isCollapsed={autoMode}
                      />
                    ))}
                  </div>
                )}
              </div>
            </div>
          )}
        </>
      )}
    </div>
  )
}

// Component to display merged messages (multiple AI responses combined)
interface MergedMessageDisplayProps {
  mergedMessage: MergedMessage
  tools: Tool[]
  agent?: Agent
  authorizations: Authorization[]
  expandedReasoningMessages: Set<string>
  isInActiveConversation: boolean
  reasoningDuration: number | null | undefined
  formatReasoningDuration?: (durationMs: number) => string
  onProvideToolResult?: (toolCallId: string, result: string) => void
  onMarkToolFailed?: (toolCallId: string, error: string) => void
  onRetryMessage?: (messageId: string) => void
  onDeleteMessage?: (messageId: string) => void
  onEditMessage?: (messageId: string, newContent: string) => void
  onToggleReasoningExpansion?: (messageId: string) => void
  onToggleStreamingReasoningExpansion?: () => void
  onScrollToBottom?: () => void
  autoMode: boolean
  // Streaming content props (only for the last merged group in auto mode)
  isLastMergedGroup?: boolean
  isStreaming?: boolean
  streamingContent?: string
  streamingReasoningContent?: string
  isStreamingReasoningExpanded?: boolean
  streamingToolCalls?: ToolCall[]
}

function MergedMessageDisplay({ 
  mergedMessage, 
  tools, 
  agent, 
  authorizations,
  expandedReasoningMessages,
  isInActiveConversation,
  reasoningDuration,
  formatReasoningDuration,
  onProvideToolResult,
  onMarkToolFailed,
  onRetryMessage,
  onDeleteMessage,
  onEditMessage,
  onToggleReasoningExpansion,
  onToggleStreamingReasoningExpansion,
  onScrollToBottom,
  autoMode,
  isLastMergedGroup = false,
  isStreaming = false,
  streamingContent,
  streamingReasoningContent,
  isStreamingReasoningExpanded = false,
  streamingToolCalls
}: MergedMessageDisplayProps) {
  const [showMarkdown, setShowMarkdown] = useState(true)

  // Delete all messages in the merged group
  const handleDeleteMergedGroup = () => {
    if (onDeleteMessage) {
      // Delete all messages in the merged group
      mergedMessage.messages.forEach(message => {
        onDeleteMessage(message.id)
      })
    }
  }

  const getModelIcon = (provider?: string) => {
    if (!provider) return <Cpu className="w-3 h-3" />

    const providerLower = provider.toLowerCase()
    if (providerLower.includes('openai')) return <Brain className="w-3 h-3" />
    if (providerLower.includes('deepseek')) return <Atom className="w-3 h-3" />
    if (providerLower.includes('claude') || providerLower.includes('anthropic')) return <Zap className="w-3 h-3" />
    return <Cpu className="w-3 h-3" />
  }

  const getModelTooltip = (provider?: string, model?: string) => {
    if (!provider || !model) return 'Unknown model'
    return `${provider}: ${model}`
  }

  return (
    <div className="group flex gap-3 p-4 rounded-lg border bg-green-50 border-green-200 min-w-0">
      <div className="flex-shrink-0 w-8 h-8 rounded-full flex items-center justify-center text-green-600 bg-white border">
        <Bot className="w-4 h-4" />
      </div>

      <div className="flex-1 space-y-2 min-w-0">
        <div className="flex items-center justify-between">
          <div className="flex items-center gap-2">
            <span className="font-medium text-sm text-green-600">Assistant</span>
            <span className="text-xs text-muted-foreground">
              {formatTimestamp(mergedMessage.timestamp)}
            </span>
          </div>
          
          {/* Action buttons */}
          <div className="flex items-center gap-1 opacity-0 group-hover:opacity-100 transition-opacity">
            {/* Markdown toggle button */}
            <Button
              variant="ghost"
              size="sm"
              onClick={() => setShowMarkdown(!showMarkdown)}
              className="h-6 w-6 p-0 flex items-center justify-center flex-shrink-0"
              title={showMarkdown ? 'Show raw text' : 'Show markdown'}
            >
              {showMarkdown ? (
                <Code className="w-3 h-3 flex-shrink-0" />
              ) : (
                <Text className="w-3 h-3 flex-shrink-0" />
              )}
            </Button>

            {/* Delete button for merged group */}
            {onDeleteMessage && (
              <Button
                variant="ghost"
                size="sm"
                onClick={handleDeleteMergedGroup}
                className="h-6 w-6 p-0 text-destructive hover:text-destructive flex items-center justify-center flex-shrink-0"
                title="Delete merged conversation"
              >
                <Trash2 className="w-3 h-3 flex-shrink-0" />
              </Button>
            )}
          </div>
        </div>

        {/* Render all merged messages */}
        {mergedMessage.messages.map((message: AgentMessage, index: number) => (
          <div key={message.id} className="space-y-3">
<<<<<<< HEAD
=======
            {/* Reasoning content - only show for assistant messages with reasoning */}
            {message.reasoningContent && (
              <div className="border border-gray-200 bg-gray-50 rounded-md mb-3">
                <div className="flex items-center justify-between px-3 py-2 border-b border-gray-200 hover:cursor-pointer"
                    onClick={() => onToggleReasoningExpansion?.(message.id)}>
                  <div className="flex items-center gap-2">
                    <Atom className="w-4 h-4 text-gray-400" />
                    <span className="text-xs text-gray-600 font-medium">
                      Thoughts
                      {formatReasoningDuration && message.reasoningDuration && (
                        <span className="text-gray-400"> ({formatReasoningDuration(message.reasoningDuration)})</span>
                      )}
                    </span>
                  </div>
                  <button className="text-xs text-gray-400 hover:text-gray-600 transition-colors p-1">
                    {expandedReasoningMessages.has(message.id) ? (
                      <svg className="w-3 h-3" fill="none" stroke="currentColor" viewBox="0 0 24 24">
                        <path strokeLinecap="round" strokeLinejoin="round" strokeWidth={2} d="M5 15l7-7 7 7" />
                      </svg>
                    ) : (
                      <svg className="w-3 h-3" fill="none" stroke="currentColor" viewBox="0 0 24 24">
                        <path strokeLinecap="round" strokeLinejoin="round" strokeWidth={2} d="M19 9l-7 7-7-7" />
                      </svg>
                    )}
                  </button>
                </div>
                {expandedReasoningMessages.has(message.id) && (
                  <div className="p-3">
                    <div className="text-sm text-gray-500 leading-snug">
                      <MessageContent
                        content={message.reasoningContent}
                        className="min-w-0"
                        showToggle={false}
                      />
                    </div>
                  </div>
                )}
              </div>
            )}

>>>>>>> fb996d43
            {/* Message content */}
            {message.content && (
              showMarkdown ? (
                <MessageContent
                  content={message.content}
                  className="min-w-0"
                  showToggle={false}
                />
              ) : (
                <pre className="whitespace-pre-wrap text-gray-700 dark:text-gray-300 font-mono text-sm leading-relaxed min-w-0 overflow-x-auto">
                  {message.content}
                </pre>
              )
            )}

            {/* Tool Calls for this message */}
            {message.toolCalls && message.toolCalls.length > 0 && (
              <div className="space-y-3">
                {message.toolCalls
                  .filter((toolCall: ToolCall) =>
                    toolCall.function?.arguments && toolCall.function.arguments.trim() !== ''
                  )
                  .map((toolCall: ToolCall) => {
                    // Handle backward compatibility
                    let execution = message.toolCallExecutions?.find(
                      exec => exec.toolCall.id === toolCall.id
                    )
                    
                    if (!execution && message.toolCalls) {
                      execution = {
                        id: toolCall.id + '_compat',
                        toolCall: toolCall,
                        status: 'completed' as const,
                        timestamp: message.timestamp
                      }
                    }
                    
                    const tool = tools.find(t => t.name === toolCall.function.name)

                    return (
                      <ToolCallDisplay
                        key={toolCall.id}
                        toolCall={toolCall}
                        execution={execution}
                        tool={tool}
                        agent={agent}
                        authorizations={authorizations}
                        onProvideResult={onProvideToolResult || (() => {})}
                        onMarkFailed={onMarkToolFailed || (() => {})}
                        onScrollToBottom={onScrollToBottom}
                        autoMode={autoMode}
                        isCollapsed={autoMode}
                        inMergedCard={true}
                      />
                    )
                  })}
              </div>
            )}
          </div>
        ))}

        {/* Streaming content for the last merged group in auto mode */}
        {isLastMergedGroup && isStreaming && (
          <>
            {/* Streaming reasoning content */}
            {streamingReasoningContent && (
              <div className="border border-gray-200 bg-gray-50 rounded-md mb-3">
<<<<<<< HEAD
                {!isInActiveConversation && (
                  <div className="flex items-center justify-between px-3 py-2 border-b border-gray-200">
                    <div className="flex items-center gap-2">
                      <Atom className="w-4 h-4 text-gray-400" />
                      <span className="text-xs text-gray-600 font-medium">
                        Thoughts
                        {reasoningDuration && formatReasoningDuration && (
                          <span className="text-gray-400"> ({formatReasoningDuration(reasoningDuration)})</span>
                        )}
                      </span>
                    </div>
                    <button
                      onClick={onToggleStreamingReasoningExpansion}
                      className="text-xs text-gray-400 hover:text-gray-600 transition-colors p-1"
                    >
                      {isStreamingReasoningExpanded ? (
                        <svg className="w-3 h-3" fill="none" stroke="currentColor" viewBox="0 0 24 24">
                          <path strokeLinecap="round" strokeLinejoin="round" strokeWidth={2} d="M5 15l7-7 7 7" />
                        </svg>
                      ) : (
                        <svg className="w-3 h-3" fill="none" stroke="currentColor" viewBox="0 0 24 24">
                          <path strokeLinecap="round" strokeLinejoin="round" strokeWidth={2} d="M19 9l-7 7-7-7" />
                        </svg>
                      )}
                    </button>
                  </div>
                )}
=======
                <div className="flex items-center justify-between px-3 py-2 border-b border-gray-200">
                  <div className="flex items-center gap-2">
                    <Atom className="w-4 h-4 text-gray-400" />
                    <span className="text-xs text-gray-600 font-medium">
                      Thoughts
                      {reasoningDuration && formatReasoningDuration && (
                        <span className="text-gray-400"> ({formatReasoningDuration(reasoningDuration)})</span>
                      )}
                    </span>
                  </div>
                  <button
                    onClick={onToggleStreamingReasoningExpansion}
                    className="text-xs text-gray-400 hover:text-gray-600 transition-colors p-1"
                  >
                    {isStreamingReasoningExpanded ? (
                      <svg className="w-3 h-3" fill="none" stroke="currentColor" viewBox="0 0 24 24">
                        <path strokeLinecap="round" strokeLinejoin="round" strokeWidth={2} d="M5 15l7-7 7 7" />
                      </svg>
                    ) : (
                      <svg className="w-3 h-3" fill="none" stroke="currentColor" viewBox="0 0 24 24">
                        <path strokeLinecap="round" strokeLinejoin="round" strokeWidth={2} d="M19 9l-7 7-7-7" />
                      </svg>
                    )}
                  </button>
                </div>
>>>>>>> fb996d43
                {(isInActiveConversation || isStreamingReasoningExpanded) && (
                  <div className="p-3">
                    <div className="text-sm text-gray-500 leading-snug">
                      <div className="relative">
                        <StreamingContent
                          content={streamingReasoningContent}
                          isStreaming={true}
                          showToggle={false}
                          className="min-w-0"
                        />
                      </div>
                    </div>
                  </div>
                )}
              </div>
            )}

            {/* Streaming text content */}
            {streamingContent && (
              <div className="min-w-0 overflow-hidden">
                <StreamingContent
                  content={streamingContent}
                  isStreaming={true}
                  showToggle={true}
                  className="min-w-0"
                />
              </div>
            )}

            {/* Streaming tool calls */}
            {streamingToolCalls && streamingToolCalls.length > 0 && (
              <div className="space-y-3 mt-4">
                {streamingToolCalls.map((toolCall, index) => (
                  <ToolCallDisplay
                    key={`streaming-${toolCall.id}-${index}`}
                    toolCall={toolCall}
                    execution={undefined}
                    agent={agent}
                    authorizations={authorizations}
                    onProvideResult={() => {}}
                    onMarkFailed={() => {}}
                    isStreaming={true}
                    autoMode={autoMode}
                    isCollapsed={autoMode}
                    inMergedCard={true}
                  />
                ))}
              </div>
            )}

            {/* Streaming status indicator */}
            {!streamingContent && !streamingReasoningContent && !streamingToolCalls?.length && (
              <div className="flex items-center gap-2 text-xs text-muted-foreground">
                <div className="w-4 h-4 border-2 border-green-600 border-t-transparent rounded-full animate-spin" />
                <span>Thinking...</span>
              </div>
            )}
          </>
        )}

        {/* Combined token usage */}
        {mergedMessage.totalUsage && (
          <div className="mt-3 text-xs text-muted-foreground flex items-center gap-2">
            <span>
              {mergedMessage.totalUsage.prompt_tokens} prompt + {mergedMessage.totalUsage.completion_tokens} completion = {mergedMessage.totalUsage.total_tokens} tokens
            </span>
            <Tooltip content={getModelTooltip(mergedMessage.provider, mergedMessage.model)}>
              <div className="flex items-center justify-center w-4 h-4 text-gray-400 hover:text-gray-600 transition-colors">
                {getModelIcon(mergedMessage.provider)}
              </div>
            </Tooltip>
          </div>
        )}
      </div>
    </div>
  )
}<|MERGE_RESOLUTION|>--- conflicted
+++ resolved
@@ -580,8 +580,6 @@
         {/* Render all merged messages */}
         {mergedMessage.messages.map((message: AgentMessage, index: number) => (
           <div key={message.id} className="space-y-3">
-<<<<<<< HEAD
-=======
             {/* Reasoning content - only show for assistant messages with reasoning */}
             {message.reasoningContent && (
               <div className="border border-gray-200 bg-gray-50 rounded-md mb-3">
@@ -622,7 +620,6 @@
               </div>
             )}
 
->>>>>>> fb996d43
             {/* Message content */}
             {message.content && (
               showMarkdown ? (
@@ -690,35 +687,6 @@
             {/* Streaming reasoning content */}
             {streamingReasoningContent && (
               <div className="border border-gray-200 bg-gray-50 rounded-md mb-3">
-<<<<<<< HEAD
-                {!isInActiveConversation && (
-                  <div className="flex items-center justify-between px-3 py-2 border-b border-gray-200">
-                    <div className="flex items-center gap-2">
-                      <Atom className="w-4 h-4 text-gray-400" />
-                      <span className="text-xs text-gray-600 font-medium">
-                        Thoughts
-                        {reasoningDuration && formatReasoningDuration && (
-                          <span className="text-gray-400"> ({formatReasoningDuration(reasoningDuration)})</span>
-                        )}
-                      </span>
-                    </div>
-                    <button
-                      onClick={onToggleStreamingReasoningExpansion}
-                      className="text-xs text-gray-400 hover:text-gray-600 transition-colors p-1"
-                    >
-                      {isStreamingReasoningExpanded ? (
-                        <svg className="w-3 h-3" fill="none" stroke="currentColor" viewBox="0 0 24 24">
-                          <path strokeLinecap="round" strokeLinejoin="round" strokeWidth={2} d="M5 15l7-7 7 7" />
-                        </svg>
-                      ) : (
-                        <svg className="w-3 h-3" fill="none" stroke="currentColor" viewBox="0 0 24 24">
-                          <path strokeLinecap="round" strokeLinejoin="round" strokeWidth={2} d="M19 9l-7 7-7-7" />
-                        </svg>
-                      )}
-                    </button>
-                  </div>
-                )}
-=======
                 <div className="flex items-center justify-between px-3 py-2 border-b border-gray-200">
                   <div className="flex items-center gap-2">
                     <Atom className="w-4 h-4 text-gray-400" />
@@ -744,7 +712,6 @@
                     )}
                   </button>
                 </div>
->>>>>>> fb996d43
                 {(isInActiveConversation || isStreamingReasoningExpanded) && (
                   <div className="p-3">
                     <div className="text-sm text-gray-500 leading-snug">
