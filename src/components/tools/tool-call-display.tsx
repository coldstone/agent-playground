'use client'

import React, { useState, useEffect, useRef } from 'react'
import { ToolCall, ToolCallExecution, Tool, HTTPRequestConfig, Authorization, Agent } from '@/types'
import { Button } from '@/components/ui/button'
import { Textarea } from '@/components/ui/textarea'
import { Input } from '@/components/ui/input'
import { Label } from '@/components/ui/label'
import { formatTimestamp } from '@/lib/utils'
<<<<<<< HEAD
import { Wrench as ToolIcon, Play, Check, X, Clock, AlertCircle, Globe, Send, Copy } from 'lucide-react'
=======
import { getMergedHeaders, getEffectiveAuthorization, migrateAgentTools } from '@/lib/authorization'
import { Wrench as ToolIcon, Play, Check, X, Clock, AlertCircle, Globe, Send, Copy, ChevronDown, ChevronUp } from 'lucide-react'
>>>>>>> 275dd350
import { useToast } from '@/components/ui/toast'

interface ToolCallDisplayProps {
  toolCall: ToolCall
  execution?: ToolCallExecution
  tool?: Tool
  agent?: Agent
  authorizations?: Authorization[]
  onProvideResult: (toolCallId: string, result: string) => void
  onMarkFailed: (toolCallId: string, error: string) => void
  isStreaming?: boolean
  onScrollToBottom?: () => void
}

<<<<<<< HEAD
=======
// Component for displaying tool result with collapsible functionality
function ResultDisplay({ content }: { content: string }) {
  const [isExpanded, setIsExpanded] = useState(false)
  const preRef = useRef<HTMLPreElement>(null)
  const [needsToggle, setNeedsToggle] = useState(false)

  useEffect(() => {
    if (preRef.current) {
      // Check if content height exceeds 200px
      const scrollHeight = preRef.current.scrollHeight
      setNeedsToggle(scrollHeight > 200)
    }
  }, [content])
  
  return (
    <div className="mt-1 relative">
      <div className={`relative ${!isExpanded && needsToggle ? 'max-h-[200px] overflow-hidden' : ''}`}>
        <pre 
          ref={preRef}
          className="text-sm bg-white p-2 rounded border whitespace-pre-wrap break-all overflow-wrap-anywhere min-w-0 overflow-x-auto"
        >
          {content}
        </pre>
        {!isExpanded && needsToggle && (
          <div className="absolute bottom-0 left-0 right-0 h-16 bg-gradient-to-t from-white to-transparent pointer-events-none" />
        )}
      </div>
      {needsToggle && (
        <div className="flex justify-center mt-2">
          <button
            onClick={() => setIsExpanded(!isExpanded)}
            className="text-sm text-purple-600 hover:text-purple-800 cursor-pointer bg-transparent border-none"
          >
            {isExpanded ? 'Display Less' : 'Display More'}
          </button>
        </div>
      )}
    </div>
  )
}

>>>>>>> 275dd350


export function ToolCallDisplay({
  toolCall,
  execution,
  tool,
  agent,
  authorizations = [],
  onProvideResult,
  onMarkFailed,
  isStreaming = false,
  onScrollToBottom
}: ToolCallDisplayProps) {
  const { showToast, ToastContainer } = useToast()
  const [result, setResult] = useState('')
  const [error, setError] = useState('')
  const [isProvidingResult, setIsProvidingResult] = useState(false)
  const [isProvidingError, setIsProvidingError] = useState(false)
  const [isRequestingHttp, setIsRequestingHttp] = useState(false)
  const [httpHeaders, setHttpHeaders] = useState<{ key: string; value: string }[]>([])
  const [httpUrl, setHttpUrl] = useState('')

  // Initialize HTTP configuration when tool or authorization changes
  useEffect(() => {
    if (tool?.httpRequest) {
      // Get effective authorization for this tool
      const toolBindings = agent ? migrateAgentTools(agent) : []
      const binding = toolBindings.find(b => b.toolId === tool.id)
      const effectiveAuth = getEffectiveAuthorization(tool, authorizations, binding)
      
      // Merge tool headers with authorization headers
      const mergedHeaders = getMergedHeaders(tool, effectiveAuth)
      setHttpHeaders(mergedHeaders)
      setHttpUrl(tool.httpRequest.url)
    }
  }, [tool, agent, authorizations])

  const handleProvideResult = () => {
    if (result.trim()) {
      onProvideResult(toolCall.id, result.trim())
      setResult('')
      setIsProvidingResult(false)
      // 触发滚动到底部
      onScrollToBottom?.()
    }
  }

  const handleProvideError = () => {
    if (error.trim()) {
      onMarkFailed(toolCall.id, error.trim())
      setError('')
      setIsProvidingError(false)
      // 触发滚动到底部
      onScrollToBottom?.()
    }
  }

  const handleCancel = () => {
    setResult('')
    setError('')
    setIsProvidingResult(false)
    setIsProvidingError(false)
    setIsRequestingHttp(false)
  }

  const handleHttpRequest = async () => {
    if (!tool?.httpRequest) return

    setIsRequestingHttp(true)
    try {
      // Parse arguments
      let parsedArguments: any = {}
      try {
        parsedArguments = JSON.parse(toolCall.function.arguments)
      } catch (e) {
        const errorMessage = 'Invalid arguments format'
        showToast(errorMessage, 'error')
        return
      }

      // Replace parameters in URL and headers
      let processedUrl = tool.httpRequest.url
      const processedHeaders: { [key: string]: string } = {}
      const remainingArguments = { ...parsedArguments }

      // Replace URL parameters
      const urlParams = processedUrl.match(/\{([^}]+)\}/g) || []
      for (const param of urlParams) {
        const paramName = param.slice(1, -1) // Remove { and }
        if (remainingArguments[paramName] !== undefined) {
          processedUrl = processedUrl.replace(param, String(remainingArguments[paramName]))
          delete remainingArguments[paramName]
        }
      }

      // Process headers
      for (const header of httpHeaders) {
        if (header.key && header.value) {
          let headerValue = header.value
          const headerParams = headerValue.match(/\{([^}]+)\}/g) || []
          for (const param of headerParams) {
            const paramName = param.slice(1, -1)
            if (remainingArguments[paramName] !== undefined) {
              headerValue = headerValue.replace(param, String(remainingArguments[paramName]))
              delete remainingArguments[paramName]
            }
          }
          processedHeaders[header.key] = headerValue
        }
      }

      // Prepare request data
      let requestData: any = null
      if (tool.httpRequest.method === 'GET') {
        // For GET requests, add remaining arguments as query parameters
        const queryParams = new URLSearchParams()
        for (const [key, value] of Object.entries(remainingArguments)) {
          queryParams.append(key, String(value))
        }
        if (queryParams.toString()) {
          processedUrl += (processedUrl.includes('?') ? '&' : '?') + queryParams.toString()
        }
      } else {
        // For other methods, use remaining arguments as request body
        requestData = remainingArguments
      }

      // Make the request through proxy
      const response = await fetch('/api/proxy', {
        method: 'POST',
        headers: {
          'Content-Type': 'application/json'
        },
        body: JSON.stringify({
          method: tool.httpRequest.method,
          url: processedUrl,
          headers: processedHeaders,
          data: requestData
        })
      })

      const proxyResult = await response.json()

      if (response.ok) {
        // Success - provide the result
        const resultText = typeof proxyResult.data === 'string'
          ? proxyResult.data
          : JSON.stringify(proxyResult.data, null, 2)
        onProvideResult(toolCall.id, resultText)
        // 触发滚动到底部
        onScrollToBottom?.()
      } else {
        // Error - mark as failed
        const errorText = proxyResult.error || proxyResult.message || 'HTTP request failed'
        onMarkFailed(toolCall.id, errorText)
        // 触发滚动到底部
        onScrollToBottom?.()
      }
    } catch (error) {
      showToast('HTTP request failed.', 'error')
      onMarkFailed(toolCall.id, error instanceof Error ? error.message : 'Unknown error')
    } finally {
      setIsRequestingHttp(false)
    }
  }

  const getStatusIcon = () => {
    if (isStreaming) {
      return <div className="w-4 h-4 border-2 border-purple-600 border-t-transparent rounded-full animate-spin" />
    }
    if (!execution) return <Clock className="w-4 h-4 text-blue-600" />

    switch (execution.status) {
      case 'pending':
        return <Clock className="w-4 h-4 text-blue-600" />
      case 'completed':
        return <Check className="w-4 h-4 text-green-600" />
      case 'failed':
        return <AlertCircle className="w-4 h-4 text-red-600" />
      default:
        return <Clock className="w-4 h-4 text-gray-400" />
    }
  }

  const getStatusText = () => {
    if (isStreaming) return 'Streaming arguments...'
    if (!execution) return 'Waiting for execution'

    switch (execution.status) {
      case 'pending':
        return 'Waiting for result'
      case 'completed':
        return 'Completed'
      case 'failed':
        return 'Failed'
      default:
        return 'Unknown'
    }
  }

  const getStatusColor = () => {
    if (isStreaming) return 'border-purple-200 bg-purple-50'
    if (!execution) return 'border-blue-200 bg-blue-50'

    switch (execution.status) {
      case 'pending':
        return 'border-blue-200 bg-blue-50'
      case 'completed':
        return 'border-green-200 bg-green-50'
      case 'failed':
        return 'border-red-200 bg-red-50'
      default:
        return 'border-gray-200 bg-gray-50'
    }
  }

  let parsedArguments: any = {}
  let argumentsDisplay = toolCall.function.arguments

  if (isStreaming) {
    argumentsDisplay = toolCall.function.arguments
  } else {
    try {
      parsedArguments = JSON.parse(toolCall.function.arguments)
      argumentsDisplay = JSON.stringify(parsedArguments, null, 2)
    } catch (e) {
      argumentsDisplay = toolCall.function.arguments
    }
  }

  return (
    <div className={`rounded-lg border p-4 ${getStatusColor()} min-w-0 w-full`}>
      <div className="flex items-start gap-3 min-w-0">
        <div className="flex-shrink-0 w-8 h-8 rounded-full flex items-center justify-center bg-white border">
          <ToolIcon className="w-4 h-4 text-purple-600" />
        </div>

        <div className="flex-1 space-y-3 min-w-0">
          <div className="flex items-center gap-2">
            <span className="font-medium text-sm text-purple-600">Tool Call</span>
            {getStatusIcon()}
            <span className="text-xs text-muted-foreground">{getStatusText()}</span>
            {execution && (
              <span className="text-xs text-muted-foreground">
                {formatTimestamp(execution.timestamp)}
              </span>
            )}
          </div>

          <div className="space-y-2">
            <div>
              <span className="text-sm font-medium">Function: </span>
              <code className="text-sm bg-white px-2 py-1 rounded border">
                {toolCall.function.name}
              </code>
            </div>

            <div className="min-w-0">
              <span className="text-sm font-medium">Arguments:</span>
              <pre className="text-sm bg-white p-2 rounded border mt-1 whitespace-pre-wrap break-all overflow-wrap-anywhere min-w-0 overflow-x-auto">
                {argumentsDisplay}
                {isStreaming && (
                  <span className="inline-block w-2 h-4 bg-purple-600 animate-pulse ml-1" />
                )}
              </pre>
            </div>

            {tool?.httpRequest && (
              <div className="bg-blue-50 border border-blue-200 rounded p-3 space-y-2">
                <div className="flex items-center gap-2">
                  <Globe className="w-4 h-4 text-blue-600" />
                  <span className="text-sm font-medium text-blue-600">Get Results via API</span>
                </div>

                <div className="space-y-2">
                  {/* Method, URL and Request button in one row */}
                  <div className="flex items-center gap-2">
                    {/* Method - fixed width */}
                    <div className="flex items-center gap-2 flex-shrink-0">
                      <span className="text-xs font-medium">Method:</span>
                      <code className="text-xs bg-white px-2 py-1 rounded border">
                        {tool.httpRequest.method}
                      </code>
                    </div>

                    {/* URL - takes remaining space */}
                    <div className="flex items-center gap-2 min-w-0 flex-1">
                      <span className="text-xs font-medium flex-shrink-0">URL:</span>
                      <code className="text-xs bg-white px-2 py-1 rounded border flex-1 truncate min-w-0">
                        {httpUrl}
                      </code>
                    </div>

                    {/* Request button - fixed width */}
                    {!isStreaming && execution?.status === 'pending' && (
                      <div className="flex-shrink-0">
                        {!isRequestingHttp ? (
                          <Button
                            size="sm"
                            onClick={handleHttpRequest}
                            className="flex items-center gap-1 h-6 px-2 text-xs"
                            disabled={isProvidingResult || isProvidingError}
                          >
                            <Send className="w-3 h-3" />
                            Request
                          </Button>
                        ) : (
                          <div className="flex items-center gap-1 text-xs text-blue-600">
                            <div className="w-3 h-3 border border-blue-600 border-t-transparent rounded-full animate-spin" />
                            Requesting...
                          </div>
                        )}
                      </div>
                    )}
                  </div>

                  {httpHeaders.length > 0 && (
                    <div className="space-y-1">
                      <span className="text-xs font-medium">Headers:</span>
                      {httpHeaders.map((header, index) => (
                        <div key={index} className="flex flex-col sm:flex-row items-stretch sm:items-center gap-2">
                          <Input
                            value={header.key}
                            onChange={(e) => {
                              const newHeaders = [...httpHeaders]
                              newHeaders[index].key = e.target.value
                              setHttpHeaders(newHeaders)
                            }}
                            className="h-6 text-xs flex-1 min-w-0"
                            placeholder="Header Key"
                            disabled={isRequestingHttp}
                          />
                          <Input
                            value={header.value}
                            onChange={(e) => {
                              const newHeaders = [...httpHeaders]
                              newHeaders[index].value = e.target.value
                              setHttpHeaders(newHeaders)
                            }}
                            className="h-6 text-xs flex-1 min-w-0"
                            placeholder="Header Value"
                            disabled={isRequestingHttp}
                          />
                        </div>
                      ))}
                    </div>
                  )}
                </div>
              </div>
            )}

            {execution?.result && (
              <div className="min-w-0">
                <span className="text-sm font-medium">Result:</span>
                <ResultDisplay content={execution.result} />
              </div>
            )}

            {execution?.error && (
              <div className="min-w-0">
                <span className="text-sm font-medium text-red-600">Error:</span>
                <pre className="text-sm bg-red-100 p-2 rounded border border-red-200 mt-1 whitespace-pre-wrap break-all overflow-wrap-anywhere min-w-0 overflow-x-auto">
                  {execution.error}
                </pre>
              </div>
            )}
          </div>

          {!isStreaming && execution?.status === 'pending' && !isProvidingResult && !isProvidingError && (
            <div className="flex gap-2">
              <Button
                size="sm"
                onClick={() => {
                  setIsProvidingResult(true)
                  onScrollToBottom?.()
                }}
                className="flex items-center gap-2"
              >
                <Play className="w-3 h-3" />
                Provide Result
              </Button>
              <Button
                size="sm"
                variant="destructive"
                onClick={() => {
                  setIsProvidingError(true)
                  onScrollToBottom?.()
                }}
                className="flex items-center gap-2"
              >
                <X className="w-3 h-3" />
                Mark as Failed
              </Button>
            </div>
          )}

          {isProvidingResult && (
            <div className="space-y-3 border-t pt-3">
              <div className="space-y-2">
                <Label htmlFor="tool-result">Tool Result</Label>
                <Textarea
                  id="tool-result"
                  value={result}
                  onChange={(e) => setResult(e.target.value)}
                  placeholder="Enter the result returned by the tool..."
                  rows={4}
                />
              </div>
              <div className="flex gap-2">
                <Button size="sm" onClick={handleProvideResult} disabled={!result.trim()}>
                  <Check className="w-3 h-3 mr-1" />
                  Submit Result
                </Button>
                <Button size="sm" variant="outline" onClick={handleCancel}>
                  Cancel
                </Button>
              </div>
            </div>
          )}

          {isProvidingError && (
            <div className="space-y-3 border-t pt-3">
              <div className="space-y-2">
                <Label htmlFor="tool-error">Error Message</Label>
                <Textarea
                  id="tool-error"
                  value={error}
                  onChange={(e) => setError(e.target.value)}
                  placeholder="Describe what went wrong with the tool execution..."
                  rows={3}
                />
              </div>
              <div className="flex gap-2">
                <Button 
                  size="sm" 
                  variant="destructive" 
                  onClick={handleProvideError} 
                  disabled={!error.trim()}
                >
                  <X className="w-3 h-3 mr-1" />
                  Mark as Failed
                </Button>
                <Button size="sm" variant="outline" onClick={handleCancel}>
                  Cancel
                </Button>
              </div>
            </div>
          )}
        </div>
      </div>
      <ToastContainer />
    </div>
  )
}<|MERGE_RESOLUTION|>--- conflicted
+++ resolved
@@ -7,12 +7,8 @@
 import { Input } from '@/components/ui/input'
 import { Label } from '@/components/ui/label'
 import { formatTimestamp } from '@/lib/utils'
-<<<<<<< HEAD
-import { Wrench as ToolIcon, Play, Check, X, Clock, AlertCircle, Globe, Send, Copy } from 'lucide-react'
-=======
 import { getMergedHeaders, getEffectiveAuthorization, migrateAgentTools } from '@/lib/authorization'
 import { Wrench as ToolIcon, Play, Check, X, Clock, AlertCircle, Globe, Send, Copy, ChevronDown, ChevronUp } from 'lucide-react'
->>>>>>> 275dd350
 import { useToast } from '@/components/ui/toast'
 
 interface ToolCallDisplayProps {
@@ -27,8 +23,6 @@
   onScrollToBottom?: () => void
 }
 
-<<<<<<< HEAD
-=======
 // Component for displaying tool result with collapsible functionality
 function ResultDisplay({ content }: { content: string }) {
   const [isExpanded, setIsExpanded] = useState(false)
@@ -70,7 +64,6 @@
   )
 }
 
->>>>>>> 275dd350
 
 
 export function ToolCallDisplay({
