--- conflicted
+++ resolved
@@ -419,11 +419,7 @@
 
             {tool?.httpRequest && (
               <div className="border border-blue-200 rounded space-y-2">
-<<<<<<< HEAD
-                <div className="bg-blue-50 px-3 py-2 rounded-t border border-blue-200 flex items-center gap-2">
-=======
                 <div className="bg-blue-50 px-3 py-2 rounded-t border-b border-blue-200 flex items-center gap-2">
->>>>>>> fb996d43
                   <Globe className="w-4 h-4 text-blue-600" />
                   <span className="text-sm font-medium text-blue-700">Get Results via API</span>
                 </div>
