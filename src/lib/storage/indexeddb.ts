--- conflicted
+++ resolved
@@ -2,11 +2,7 @@
 import { ProviderCustomConfig } from '../providers'
 
 const DB_NAME = 'agent-playground'
-<<<<<<< HEAD
-const DB_VERSION = 5
-=======
 const DB_VERSION = 6
->>>>>>> 275dd350
 
 // Store names
 const AGENTS_STORE = 'agents'
