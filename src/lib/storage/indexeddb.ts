--- conflicted
+++ resolved
@@ -1,8 +1,4 @@
-<<<<<<< HEAD
-import { Agent, Tool, ChatSession, AvailableModel, Authorization } from '@/types'
-=======
 import { Agent, Tool, ChatSession, AvailableModel, Authorization, Message, AgentMessage, ToolCallExecution } from '@/types'
->>>>>>> 4df89c49
 import { ProviderCustomConfig } from '../providers'
 
 const DB_NAME = 'agent-playground'
